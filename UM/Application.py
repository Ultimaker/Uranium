--- conflicted
+++ resolved
@@ -179,19 +179,13 @@
 
         self._container_registry = self._container_registry_class(self)
 
-<<<<<<< HEAD
+        UM.Settings.InstanceContainer.setContainerRegistry(self._container_registry)
+        UM.Settings.ContainerStack.setContainerRegistry(self._container_registry)
+
         # Initialize the package manager to remove and install scheduled packages.
         from UM.PackageManager import PackageManager
         self._package_manager = PackageManager(self)
         self._package_manager.initialize()
-
-        self._command_line_parser = parser #type: argparse.ArgumentParser
-        self._parsed_command_line = parsed_command_line #type: Dict[str, Any]
-        self.parseCommandLine()
-=======
-        UM.Settings.InstanceContainer.setContainerRegistry(self._container_registry)
-        UM.Settings.ContainerStack.setContainerRegistry(self._container_registry)
->>>>>>> 766999be
 
         self.showMessageSignal.connect(self.showMessage)
         self.hideMessageSignal.connect(self.hideMessage)
