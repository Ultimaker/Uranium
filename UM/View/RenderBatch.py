--- conflicted
+++ resolved
@@ -91,14 +91,8 @@
         self._state_teardown_callback = kwargs.get("state_teardown_callback", None)
         self._items = []  # type: List[Dict[str, Union[MeshData, Matrix, Dict]]]
 
-<<<<<<< HEAD
-        self._view_matrix = None
-        self._projection_matrix = None
-=======
         self._view_matrix = None  # type: Optional[Matrix]
         self._projection_matrix = None  # type: Optional[Matrix]
-        self._view_projection_matrix = None  # type: Optional[Matrix]
->>>>>>> 8d607f28
 
         self._gl = OpenGL.getInstance().getBindingsObject()
 
