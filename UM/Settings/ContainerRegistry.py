--- conflicted
+++ resolved
@@ -156,7 +156,6 @@
     #   \return A list of containers matching the search criteria, or an empty
     #   list if nothing was found.
     @UM.FlameProfiler.profile
-<<<<<<< HEAD
     def findContainers(self, *, ignore_case = False, **kwargs) -> List[ContainerInterface]:
         #Find the metadata of the containers and grab the actual containers from there.
         results_metadata = self.findContainersMetadata(ignore_case = ignore_case, **kwargs)
@@ -204,43 +203,13 @@
                 else:
                     return [] #No result, so return an empty list.
 
-        if query in self._query_cache:
+        if query.isHashable() and query in self._query_cache:
             #If the exact same query is in the cache, we can re-use the query result.
             self._query_cache.move_to_end(query) #Query was used, so make sure to update its position so that it doesn't get pushed off as a rarely-used query.
-=======
-    def findContainers(self, container_type = None, *, ignore_case = False, **kwargs) -> List[ContainerInterface]:
-        # Create the query object
-        query = ContainerQuery.ContainerQuery(self, container_type, ignore_case = ignore_case, **kwargs)
-
-        if query.isIdOnly():
-            # If we are just searching for a single container by ID, look it up from the ID-based cache
-            container = self._id_container_cache.get(kwargs.get("id"))
-            if container:
-                # Add an extra check to make sure the found container matches the requested container type.
-                # This should never occur but has happened with broken configurations.
-                if not container_type:
-                    return [ container ]
-                elif isinstance(container, container_type):
-                    return [ container ]
-            else:
-                return []  # No result, so return an empty list.
-
-        if query.isHashable() and query in self._query_cache:
-            # If the exact same query is in the cache, we can re-use the query result
-            self._query_cache.move_to_end(query) # Query was used, so make sure to update its position
->>>>>>> 644205ec
             return self._query_cache[query].getResult()
 
         query.execute()
 
-<<<<<<< HEAD
-        if len(self._query_cache) > MaxQueryCacheSize:
-            #Since we use an OrderedDict, we can use a simple FIFO scheme to
-            #discard queries. As long as we properly update the position of
-            #queries that are being used, this results in the least used queries
-            #to be discarded.
-            self._query_cache.popitem(last = False)
-=======
         # Only cache query result when it is hashable
         if query.isHashable():
             self._query_cache[query] = query
@@ -251,7 +220,6 @@
                 # that are being used, this results in the least used queries
                 # to be discarded.
                 self._query_cache.popitem(last = False)
->>>>>>> 644205ec
 
         return query.getResult()
 
@@ -363,37 +331,12 @@
 
     @UM.FlameProfiler.profile
     def removeContainer(self, container_id: str) -> None:
-<<<<<<< HEAD
         if container_id in self._containers:
             container = self._containers[container_id]
 
             del self._containers[container_id]
             del self.metadata[container_id]
             self._deleteFiles(container)
-=======
-        # Find the container and its index in the list
-        remove_index = None
-        container = None
-        for num, temp_container in enumerate(self._containers, start = 0):
-            if temp_container.getId() == container_id:
-                remove_index = num
-                container = temp_container
-                break
-
-        # Using the container index removes object from the list in more efficient way, because
-        # in Instance container overwrites compare function ( see __eq__) ant it has many steps for comparing
-        if remove_index is not None:
-            self._containers.pop(remove_index)
-        else:
-            # just in case keep it, theoretically it is not needed. Calling remove function will
-            # by default use __eq__ which is overwritten
-            Logger.log("w", "Could not remove container with id %s, as no container with that ID is known", container_id)
-            return
-
-        if container.getId() in self._id_container_cache:
-            del self._id_container_cache[container.getId()]
-        self._deleteFiles(container)
->>>>>>> 644205ec
 
         if hasattr(container, "metaDataChanged"):
             container.metaDataChanged.disconnect(self._onContainerMetaDataChanged)
