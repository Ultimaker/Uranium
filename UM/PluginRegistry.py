# Copyright (c) 2018 Ultimaker B.V.
# Uranium is released under the terms of the LGPLv3 or higher.

import imp
import os
import shutil  # For deleting plugin directories;
import stat    # For setting file permissions correctly;
import zipfile

from UM.Preferences import Preferences
from UM.PluginError import PluginNotFoundError, InvalidMetaDataError
from UM.Logger import Logger
from typing import Callable, Any, Optional, types, Dict, List

from PyQt5.QtCore import QObject, pyqtSlot, QUrl, pyqtProperty, pyqtSignal

from UM.Resources import Resources
from UM.PluginObject import PluginObject  # For type hinting
from UM.Platform import Platform
from UM.Version import Version

from UM.i18n import i18nCatalog
import json
i18n_catalog = i18nCatalog("uranium")


##  A central object to dynamically load modules as plugins.
#
#   The PluginRegistry class can load modules dynamically and use
#   them as plugins. Each plugin module is expected to be a directory with
#   and `__init__` file defining a `getMetaData` and a `register` function.
#
#   For more details, see the [plugins] file.
#
#   [plugins]: docs/plugins.md

class PluginRegistry(QObject):
    APIVersion = 4

    def __init__(self, parent = None):
        super().__init__(parent)

        self._all_plugins = []        # type: List[str]
        self._metadata = {}           # type: Dict[str, Dict[str, any]]

        self._plugins_available = []  # type: List[str]
        self._plugins_installed = []  # type: List[str]

        # NOTE: The disabled_plugins and plugins_to_remove is explicitly set to None.
        # When actually loading the preferences, it's set to a list. This way we can see the
        # difference between no list and an empty one.
        self._disabled_plugins = []  # type: List[str]
        self._plugins_to_install = dict()  # type: Dict[str, dict]
        self._plugins_to_remove = []  # type: List[str]

        # Keep track of which plugins are 3rd-party
        self._plugins_external = []   # type: List[str]

        self._plugins = {}            # type: Dict[str, types.ModuleType]
        self._plugin_objects = {}     # type: Dict[str, PluginObject]

        self._plugin_locations = []  # type: List[str]
        self._folder_cache = {}      # type: Dict[str, str]

        self._application = None
        self._supported_file_types = {"umplugin": "Uranium Plugin"}

        # File to store plugin info, such as which ones to install/remove and which ones are disabled.
        # Cannot load this here because we don't know the actual Application name yet, so it will result in incorrect
        # directory name if we try to get it from Resources now.
        self._plugin_config_filename = None

    def initializeBeforePluginsAreLoaded(self):
        config_path = Resources.getConfigStoragePath()
        self._plugin_config_filename = os.path.join(os.path.abspath(config_path), "plugins.json")

        # Load the plugin info if exists
        if os.path.exists(self._plugin_config_filename):
            Logger.log("i", "Loading plugin configuration file '%s'", self._plugin_config_filename)
            with open(self._plugin_config_filename, "r", encoding = "utf-8") as f:
                data = json.load(f)
                self._disabled_plugins = data["disabled"]
                self._plugins_to_install = data["to_install"]
                self._plugins_to_remove = data["to_remove"]

        # Also load data from preferences, where the plugin info used to be saved
        preferences = Preferences.getInstance()
        disabled_plugins = preferences.getValue("general/disabled_plugins")
        disabled_plugins = disabled_plugins.split(",") if disabled_plugins else []
        for plugin_id in disabled_plugins:
            if plugin_id not in self._disabled_plugins:
                self._disabled_plugins.append(plugin_id)

        plugins_to_remove = preferences.getValue("general/plugins_to_remove")
        plugins_to_remove = plugins_to_remove.split(",") if plugins_to_remove else []
        for plugin_id in plugins_to_remove:
            if plugin_id not in self._plugins_to_remove:
                self._plugins_to_remove.append(plugin_id)

        # Remove plugins that need to be removed
        for plugin_id in self._plugins_to_remove:
            self._removePlugin(plugin_id)
        self._plugins_to_remove = []
        if plugins_to_remove is not None:
            preferences.setValue("general/plugins_to_remove", "")
        self._savePluginData()

        # Install the plugins that need to be installed (overwrite existing)
        for plugin_id, plugin_info in self._plugins_to_install.items():
            self._installPlugin(plugin_id, plugin_info["filename"])
        self._plugins_to_install = dict()
        self._savePluginData()

    def initializeAfterPlguinsAreLoaded(self):
        preferences = Preferences.getInstance()

        # Remove the old preferences settings from preferences
        preferences.resetPreference("general/disabled_plugins")
        preferences.resetPreference("general/plugins_to_remove")

    def _savePluginData(self):
        Logger.log("d", "Saving plugin data to file '%s'", self._plugin_config_filename)
        with open(self._plugin_config_filename, "w", encoding = "utf-8") as f:
            data = json.dumps({"disabled": self._disabled_plugins,
                               "to_install": self._plugins_to_install,
                               "to_remove": self._plugins_to_remove,
                               })
            f.write(data)

# TODO:
# - [ ] Improve how metadata is stored. It should not be in the 'plugin' prop
#       of the dictionary item.
# - [ ] Remove usage of "active" in favor of "enabled".
# - [ ] Switch self._disabled_plugins to self._plugins_disabled
# - [ ] External plugins only appear in installed after restart
#
# NOMENCLATURE:
# Enabled (active):  A plugin which is installed and currently enabled.
# Disabled: A plugin which is installed but not currently enabled.
# Available: A plugin which is not installed but could be.
# Installed: A plugin which is installed locally in Cura.

#===============================================================================
# PUBLIC METHODS
#===============================================================================

    #   If used, this can add available plugins (from a remote server) to the
    #   registry. Cura uses this method to add 3rd-party plugins.
    def addExternalPlugins(self, plugin_list):
        for plugin in plugin_list:
            # Add the plugin id to the the all plugins list if not already there:
            if plugin["id"] not in self._all_plugins:
                self._all_plugins.append(plugin["id"])

                # Does this look redundant?
                # It is. Should be simplfied in the future but changing it right
                # now may break other functionality.
                if plugin["id"] not in self._plugins_available:
                    self._plugins_available.append(plugin["id"])
            self._metadata[plugin["id"]] = {
                "id": plugin["id"],
                "plugin": plugin,
                "update_url": plugin["file_location"]
            }

            # Keep a note of plugins which are not Ultimaker plugins:
            if plugin["id"] not in self._plugins_external:
                self._plugins_external.append(plugin["id"])

    #   Add a plugin location to the list of locations to search:
    def addPluginLocation(self, location: str):
        #TODO: Add error checking!
        self._plugin_locations.append(location)

    #   Check if all required plugins are loaded:
    def checkRequiredPlugins(self, required_plugins: List[str]):
        plugins = self._findInstalledPlugins()
        for plugin_id in required_plugins:
            if plugin_id not in plugins:
                Logger.log("e", "Plugin %s is required, but not added or loaded", plugin_id)
                return False
        return True

    #   Remove plugin from the list of enabled plugins and save to preferences:
    def disablePlugin(self, plugin_id: str):
        if plugin_id not in self._disabled_plugins:
            self._disabled_plugins.append(plugin_id)
        self._savePluginData()

    #   Add plugin to the list of enabled plugins and save to preferences:
    def enablePlugin(self, plugin_id: str):
        if plugin_id in self._disabled_plugins:
            self._disabled_plugins.remove(plugin_id)
        self._savePluginData()

    #   Get a list of enabled plugins:
    def getActivePlugins(self):
        plugin_list = []
        for plugin_id in self._all_plugins:
            if self.isActivePlugin(plugin_id):
                plugin_list.append(plugin_id)
        return plugin_list

    #   Get a list of available plugins (ones which are not yet installed):
    def getAvailablePlugins(self):
        return self._plugins_available

    #   Get a list of all metadata matching a certain subset of metadata:
    #   \param kwargs Keyword arguments.
    #       Possible keywords:
    #       - filter: \type{dict} The subset of metadata that should be matched.
    #       - active_only: Boolean, True when only active plugin metadata should
    #         be returned.
    def getAllMetaData(self, **kwargs):
        data_filter = kwargs.get("filter", {})
        active_only = kwargs.get("active_only", False)
        metadata_list = []
        for plugin_id in self._all_plugins:
            if active_only and plugin_id in self._disabled_plugins:
                continue
            plugin_metadata = self.getMetaData(plugin_id)
            if self._subsetInDict(plugin_metadata, data_filter):
                metadata_list.append(plugin_metadata)
        return metadata_list

    #   Get a list of disabled plugins:
    def getDisabledPlugins(self):
        return self._disabled_plugins

    def getExternalPlugins(self):
        return self._plugins_external

    #   Get a list of installed plugins:
    #   NOTE: These are plugins which have already been registered. This list is
    #         actually populated by the private _findInstalledPlugins() method.
    def getInstalledPlugins(self) -> List[str]:
        plugins = self._plugins_installed.copy()
        for plugin_id in self._plugins_to_remove:
            if plugin_id in plugins:
                plugins.remove(plugin_id)
        for plugin_id in self._plugins_to_install:
            if plugin_id not in plugins:
                plugins.append(plugin_id)
        return plugins

    #   Get the singleton instance of this class:
    @classmethod
    def getInstance(cls) -> "PluginRegistry":
        if not cls._instance:
            cls._instance = PluginRegistry()
        return cls._instance

    #   Get the metadata for a certain plugin:
    #   NOTE: InvalidMetaDataError is raised when no metadata can be found or
    #         the metadata misses the right keys.
    def getMetaData(self, plugin_id: str):
        if plugin_id not in self._metadata:
            try:
                if not self._populateMetaData(plugin_id):
                    return {}
            except InvalidMetaDataError:
                return {}

        return self._metadata[plugin_id]

    #   Get the list of plugin locations:
    def getPluginLocations(self):
        return self._plugin_locations

    @pyqtSlot(str, result="QVariantMap")
    def installPlugin(self, plugin_path: str):
        plugin_path = QUrl(plugin_path).toLocalFile()

        plugin_id = self._getPluginIdFromFile(plugin_path)
        if plugin_id is None: #Failed to load.
            return

        # Remove it from the to-be-removed list if it's there
        if plugin_id in self._plugins_to_remove:
            self._plugins_to_remove.remove(plugin_id)
            self._savePluginData()

        # Copy the plugin file to the cache directory so it can later be used for installation
        cache_dir = os.path.join(Resources.getCacheStoragePath(), "plugins")
        if not os.path.exists(cache_dir):
            os.makedirs(cache_dir, exist_ok = True)
        cache_plugin_filename = os.path.join(cache_dir, plugin_id + ".plugin")
        if os.path.exists(cache_plugin_filename):
            os.remove(cache_plugin_filename)
        shutil.copy2(plugin_path, cache_plugin_filename)

        # Add new install data
        install_info = {"plugin_id": plugin_id,
                        "filename": cache_plugin_filename}
        self._plugins_to_install[plugin_id] = install_info
        self._savePluginData()
        Logger.log("i", "Plugin '%s' has been scheduled for installation.", plugin_id)

        result = {"status": "ok",
                  "id": "",
                  "message": i18n_catalog.i18nc("@info:status", "The plugin has been installed.\nPlease re-start the application to activate the plugin."),
                  }
        return result

    #   Check by ID if a plugin is active (enabled):
    def isActivePlugin(self, plugin_id):
        if plugin_id not in self._disabled_plugins:
            return True
        return False

    #   Check by ID if a plugin is available:
    def isAvailablePlugin(self, plugin_id: str):
        return plugin_id in self._plugins_available

    #   Check by ID if a plugin is installed:
    def isInstalledPlugin(self, plugin_id: str):
        return plugin_id in self._plugins_installed

    def isBundledPlugin(self, plugin_id: str) -> bool:
        install_prefix = os.path.abspath(self._application.getInstallPrefix())

<<<<<<< HEAD
        # Go through all plugin locations and check if the given plugin is located in the installation path.
        is_bundled = False
        for plugin_dir in self._plugin_locations:
            try:
                is_in_installation_path = os.path.commonpath([install_prefix, plugin_dir]).startswith(install_prefix)
            except ValueError:
                is_in_installation_path = False
            if not is_in_installation_path:
                continue

            result = self._locatePlugin(plugin_id, plugin_dir)
            if result:
                is_bundled = True
                break

        return is_bundled
=======
        # The commonpath function can throw an error when the installation is in a different drive than the temporary storage.
        try:
            return os.path.commonpath([install_prefix, plugin_dir]).startswith(install_prefix)
        except ValueError:
            return False
>>>>>>> e8b9715f

    ##  Load all plugins matching a certain set of metadata
    #   \param meta_data \type{dict} The meta data that needs to be matched.
    #   \sa loadPlugin
    #   NOTE: This is the method which kicks everything off at app launch.
    def loadPlugins(self, metadata: Optional[dict] = None):
        # Get a list of all installed plugins:
        plugin_ids = self._findInstalledPlugins()
        for plugin_id in plugin_ids:
            # Get the plugin metadata:
            plugin_metadata = self.getMetaData(plugin_id)

            # Add the plugin to the list:
            self._all_plugins.append(plugin_id)
            self._plugins_installed.append(plugin_id)

            # Save all metadata to the metadata dictionary:
            self._metadata[plugin_id] = plugin_metadata
            if metadata is None or self._subsetInDict(self._metadata[plugin_id], metadata):
                #
                try:
                    self.loadPlugin(plugin_id)
                except PluginNotFoundError:
                    pass

    #   Load a single plugin by ID:
    def loadPlugin(self, plugin_id: str):
        # If plugin has already been loaded, do not load it again:
        if plugin_id in self._plugins:
            Logger.log("w", "Plugin %s was already loaded", plugin_id)
            return

        # If the plugin is in the list of disabled plugins, alert and return:
        if plugin_id in self._disabled_plugins:
            Logger.log("d", "Plugin %s was disabled", plugin_id)
            return

        # Find the actual plugin on drive:
        plugin = self._findPlugin(plugin_id)

        # If not found, raise error:
        if not plugin:
            raise PluginNotFoundError(plugin_id)

        # If found, but isn't in the metadata dictionary, add it:
        if plugin_id not in self._metadata:
            try:
                self._populateMetaData(plugin_id)
            except InvalidMetaDataError:
                return

        #If API version is incompatible, don't load it.
        if self._metadata[plugin_id].get("plugin", {}).get("api", 0) != self.APIVersion:
            Logger.log("w", "Plugin %s uses an incompatible API version, ignoring", plugin_id)
            del self._metadata[plugin_id]
            return

        #HACK: For OctoPrint plug-in version 3.2.2, it broke the start-up sequence when auto-connecting.
        #Remove this hack once we've increased the API version number to something higher than 4.
        version = self._metadata[plugin_id].get("plugin", {}).get("version", "0.0.0")
        if plugin_id == "OctoPrintPlugin" and Version(version) < Version("3.3.0"):
            Logger.log("e", "Plugin OctoPrintPlugin version {version} was disabled because it was using an old API for network connection.".format(version = version))
            return

        try:
            to_register = plugin.register(self._application)
            if not to_register:
                Logger.log("e", "Plugin %s did not return any objects to register", plugin_id)
                return
            for plugin_type, plugin_object in to_register.items():
                if type(plugin_object) == list:
                    for nested_plugin_object in plugin_object:
                        nested_plugin_object.setVersion(self._metadata[plugin_id].get("plugin", {}).get("version"))
                        self._addPluginObject(nested_plugin_object, plugin_id, plugin_type)
                else:
                    plugin_object.setVersion(self._metadata[plugin_id].get("plugin", {}).get("version"))
                    self._addPluginObject(plugin_object, plugin_id, plugin_type)

            self._plugins[plugin_id] = plugin
            self.enablePlugin(plugin_id)
            Logger.log("i", "Loaded plugin %s", plugin_id)

        except KeyError as e:
            Logger.log("e", "Error loading plugin %s:", plugin_id)
            Logger.log("e", "Unknown plugin type: %s", str(e))
        except Exception as e:
            Logger.logException("e", "Error loading plugin %s:", plugin_id)

    #   Set the central application object:
    def setApplication(self, app):
        self._application = app

    #   Uninstall a plugin with a given ID:
    @pyqtSlot(str, result="QVariantMap")
    def uninstallPlugin(self, plugin_id: str):
        result = {"status": "error", "message": "", "id": plugin_id}
        success_message = i18n_catalog.i18nc("@info:status", "The plugin has been removed.\nPlease restart {0} to finish uninstall.", self._application.getApplicationName())

        in_to_install = plugin_id in self._plugins_to_install
        if in_to_install:
            del self._plugins_to_install[plugin_id]
            self._savePluginData()
            Logger.log("i", "Plugin '%s' removed from to-be-installed list.", plugin_id)
        else:
            if plugin_id not in self._plugins_to_remove:
                self._plugins_to_remove.append(plugin_id)
            self._savePluginData()
            Logger.log("i", "Plugin '%s' has been scheduled for later removal.", plugin_id)

            # Remove the plugin object from the Plugin Registry:
            self._plugins.pop(plugin_id, None)
            self._plugins_installed.remove(plugin_id)

        result["status"] = "ok"
        result["message"] = success_message
        return result

    # Installs the given plugin file. It will overwrite the existing plugin if present.
    def _installPlugin(self, plugin_id: str, plugin_path: str) -> None:
        Logger.log("i", "Attempting to install a new plugin %s from file '%s'", plugin_id, plugin_path)

        local_plugin_path = os.path.join(Resources.getStoragePath(Resources.Resources), "plugins")

        try:
            with zipfile.ZipFile(plugin_path, "r") as zip_ref:
                plugin_folder = os.path.join(local_plugin_path, plugin_id)

                # Overwrite the existing plugin if already installed
                if os.path.isdir(plugin_folder):
                    shutil.rmtree(plugin_folder, ignore_errors = True)
                os.makedirs(plugin_folder, exist_ok = True)

                # Extract all files
                for info in zip_ref.infolist():
                    extracted_path = zip_ref.extract(info.filename, path = plugin_folder)
                    permissions = os.stat(extracted_path).st_mode
                    os.chmod(extracted_path, permissions | stat.S_IEXEC) # Make these files executable.
        except: # Installing a new plugin should never crash the application.
            Logger.logException("e", "An exception occurred while installing plugin {path}".format(path = plugin_path))

        if plugin_id in self._disabled_plugins:
            self._disabled_plugins.remove(plugin_id)

    # Removes the given plugin.
    def _removePlugin(self, plugin_id: str) -> None:
        plugin_folder = os.path.join(Resources.getStoragePath(Resources.Resources), "plugins")
        plugin_path = os.path.join(plugin_folder, plugin_id)

        Logger.log("i", "Attempting to remove plugin '%s' from directory '%s'", plugin_id, plugin_path)
        shutil.rmtree(plugin_path)

#===============================================================================
# PRIVATE METHODS
#===============================================================================

    def _getPluginIdFromFile(self, filename: str) -> Optional[str]:
        plugin_id = None
        try:
            with zipfile.ZipFile(filename, "r") as zip_ref:
                for file_info in zip_ref.infolist():
                    if file_info.filename.endswith("/"):
                        plugin_id = file_info.filename.strip("/")
                        break
        except zipfile.BadZipFile:
            Logger.logException("e", "Failed to load plug-in file. The zip archive seems to be corrupt.")
            return None #Signals that loading this failed.
        return plugin_id

    #   Returns a list of all possible plugin ids in the plugin locations:
    def _findInstalledPlugins(self, paths = None):
        plugin_ids = []

        if not paths:
            paths = self._plugin_locations

        for folder in paths:
            if not os.path.isdir(folder):
                continue

            for file in os.listdir(folder):
                filepath = os.path.join(folder, file)
                if os.path.isdir(filepath):
                    if os.path.isfile(os.path.join(filepath, "__init__.py")):
                        plugin_ids.append(file)
                    else:
                        plugin_ids += self._findInstalledPlugins([filepath])

        return plugin_ids

    ##  Try to find a module implementing a plugin
    #   \param plugin_id \type{string} The name of the plugin to find
    #   \returns module \type{module} if it was found None otherwise
    def _findPlugin(self, plugin_id: str) -> types.ModuleType:
        location = None
        for folder in self._plugin_locations:
            location = self._locatePlugin(plugin_id, folder)
            if location:
                break

        if not location:
            return None

        try:
            file, path, desc = imp.find_module(plugin_id, [location])
        except Exception:
            Logger.logException("e", "Import error when importing %s", plugin_id)
            return None

        try:
            module = imp.load_module(plugin_id, file, path, desc)
        except Exception:
            Logger.logException("e", "Import error loading module %s", plugin_id)
            return None
        finally:
            if file:
                os.close(file)

        return module

    def _locatePlugin(self, plugin_id: str, folder: str) -> Optional[str]:
        if not os.path.isdir(folder):
            return None

        if folder not in self._folder_cache:
            sub_folders = []
            for file in os.listdir(folder):
                file_path = os.path.join(folder, file)
                if os.path.isdir(file_path):
                    entry = (file, file_path)
                    sub_folders.append(entry)
            self._folder_cache[folder] = sub_folders

        for (file, file_path) in self._folder_cache[folder]:
            if file == plugin_id and os.path.exists(os.path.join(file_path, "__init__.py")):
                return folder
            else:
                file_path = self._locatePlugin(plugin_id, file_path)
                if file_path:
                    return file_path

        return None

    ##  private:
    #   Populate the list of metadata
    #   \param plugin_id \type{string}
    #   \return
    def _populateMetaData(self, plugin_id: str) -> bool:
        plugin = self._findPlugin(plugin_id)
        if not plugin:
            Logger.log("w", "Could not find plugin %s", plugin_id)
            return False

        meta_data = None

        location = None
        for folder in self._plugin_locations:
            location = self._locatePlugin(plugin_id, folder)
            if location:
                break

        if not location:
            Logger.log("w", "Could not find plugin %s", plugin_id)
            return False
        location = os.path.join(location, plugin_id)

        try:
            meta_data = plugin.getMetaData()

            metadata_file = os.path.join(location, "plugin.json")
            try:
                with open(metadata_file, "r") as f:
                    try:
                        meta_data["plugin"] = json.loads(f.read())
                    except json.decoder.JSONDecodeError:
                        Logger.logException("e", "Failed to parse plugin.json for plugin %s", plugin_id)
                        raise InvalidMetaDataError(plugin_id)

                    # Check if metadata is valid;
                    if "version" not in meta_data["plugin"]:
                        Logger.log("e", "Version must be set!")
                        raise InvalidMetaDataError(plugin_id)

                    if "i18n-catalog" in meta_data["plugin"]:
                        # A catalog was set, try to translate a few strings
                        i18n_catalog = i18nCatalog(meta_data["plugin"]["i18n-catalog"])
                        if "name" in meta_data["plugin"]:
                             meta_data["plugin"]["name"] = i18n_catalog.i18n(meta_data["plugin"]["name"])
                        if "description" in meta_data["plugin"]:
                            meta_data["plugin"]["description"] = i18n_catalog.i18n(meta_data["plugin"]["description"])

            except FileNotFoundError:
                Logger.logException("e", "Unable to find the required plugin.json file for plugin %s", plugin_id)
                raise InvalidMetaDataError(plugin_id)

        except AttributeError as e:
            Logger.log("e", "An error occurred getting metadata from plugin %s: %s", plugin_id, str(e))
            raise InvalidMetaDataError(plugin_id)

        if not meta_data:
            raise InvalidMetaDataError(plugin_id)

        meta_data["id"] = plugin_id
        meta_data["location"] = location

        # Application-specific overrides
        appname = self._application.getApplicationName()
        if appname in meta_data:
            meta_data.update(meta_data[appname])
            del meta_data[appname]

        self._metadata[plugin_id] = meta_data
        return True

    #   Check if a certain dictionary contains a certain subset of key/value pairs
    #   \param dictionary \type{dict} The dictionary to search
    #   \param subset \type{dict} The subset to search for
    def _subsetInDict(self, dictionary: Dict, subset: Dict) -> bool:
        for key in subset:
            if key not in dictionary:
                return False
            if subset[key] != {} and dictionary[key] != subset[key]:
                return False
        return True

#===============================================================================
# GRAVEYARD
# Methods in the graveyard are no longer used and can eventually be removed and
# forgotten by the ages. They aren't yet though because their memories still
# live on in the hearts of other classes.
#===============================================================================

    ##  Get a speficic plugin object given an ID. If not loaded, load it.
    #   \param plugin_id \type{string} The ID of the plugin object to get.
    def getPluginObject(self, plugin_id: str) -> PluginObject:
        if plugin_id not in self._plugins:
            self.loadPlugin(plugin_id)
        if plugin_id not in self._plugin_objects:
            raise PluginNotFoundError(plugin_id)
        return self._plugin_objects[plugin_id]

    # Plugin object stuff is definitely considered depreciated.
    def _addPluginObject(self, plugin_object: PluginObject, plugin_id: str, plugin_type: str):
        plugin_object.setPluginId(plugin_id)
        self._plugin_objects[plugin_id] = plugin_object
        try:
            self._type_register_map[plugin_type](plugin_object)
        except Exception as e:
            Logger.logException("e", "Unable to add plugin %s", plugin_id)

    def addSupportedPluginExtension(self, extension, description):
        if extension not in self._supported_file_types:
            self._supported_file_types[extension] = description
            self.supportedPluginExtensionsChanged.emit()

    supportedPluginExtensionsChanged = pyqtSignal()

    @pyqtProperty("QStringList", notify=supportedPluginExtensionsChanged)
    def supportedPluginExtensions(self):
        file_types = []
        all_types = []

        if Platform.isLinux():
            for ext, desc in self._supported_file_types.items():
                file_types.append("{0} (*.{1} *.{2})".format(desc, ext.lower(), ext.upper()))
                all_types.append("*.{0} *.{1}".format(ext.lower(), ext.upper()))
        else:
            for ext, desc in self._supported_file_types.items():
                file_types.append("{0} (*.{1})".format(desc, ext))
                all_types.append("*.{0}".format(ext))

        file_types.sort()
        file_types.insert(0, i18n_catalog.i18nc("@item:inlistbox", "All Supported Types ({0})", " ".join(all_types)))
        file_types.append(i18n_catalog.i18nc("@item:inlistbox", "All Files (*)"))
        return file_types

    @pyqtSlot(str, result = bool)
    def isPluginFile(self, plugin_path: str):
        extension = os.path.splitext(plugin_path)[1].strip(".")
        if extension.lower() in self._supported_file_types.keys():
            return True
        return False

    ##  Get the path to a plugin.
    #
    #   \param plugin_id \type{string} The ID of the plugin.
    #   \return \type{string} The absolute path to the plugin or an empty string if the plugin could not be found.
    def getPluginPath(self, plugin_id: str) -> Optional[str]:
        if plugin_id in self._plugins:
            plugin = self._plugins[plugin_id]
        else:
            plugin = self._findPlugin(plugin_id)

        if not plugin:
            return None

        path = os.path.dirname(self._plugins[plugin_id].__file__)
        if os.path.isdir(path):
            return path

        return None

    ##  Add a new plugin type.
    #
    #   This function is used to add new plugin types. Plugin types are simple
    #   string identifiers that match a certain plugin to a registration function.
    #
    #   The callable `register_function` is responsible for handling the object.
    #   Usually it will add the object to a list of objects in the relevant class.
    #   For example, the plugin type 'tool' has Controller::addTool as register
    #   function.
    #
    #   `register_function` will be called every time a plugin of `type` is loaded.
    #
    #   \param type \type{string} The name of the plugin type to add.
    #   \param register_function \type{callable} A callable that takes an object as parameter.
    @classmethod
    def addType(cls, plugin_type: str, register_function: Callable[[Any], None]):
        cls._type_register_map[plugin_type] = register_function

    ##  Remove a plugin type.
    #
    #   \param type \type{string} The plugin type to remove.
    @classmethod
    def removeType(cls, plugin_type: str):
        if plugin_type in cls._type_register_map:
            del cls._type_register_map[plugin_type]



    _type_register_map = {}  # type: Dict[str, Callable[[Any], None]]
    _instance = None    # type: PluginRegistry<|MERGE_RESOLUTION|>--- conflicted
+++ resolved
@@ -319,7 +319,6 @@
     def isBundledPlugin(self, plugin_id: str) -> bool:
         install_prefix = os.path.abspath(self._application.getInstallPrefix())
 
-<<<<<<< HEAD
         # Go through all plugin locations and check if the given plugin is located in the installation path.
         is_bundled = False
         for plugin_dir in self._plugin_locations:
@@ -336,13 +335,6 @@
                 break
 
         return is_bundled
-=======
-        # The commonpath function can throw an error when the installation is in a different drive than the temporary storage.
-        try:
-            return os.path.commonpath([install_prefix, plugin_dir]).startswith(install_prefix)
-        except ValueError:
-            return False
->>>>>>> e8b9715f
 
     ##  Load all plugins matching a certain set of metadata
     #   \param meta_data \type{dict} The meta data that needs to be matched.
