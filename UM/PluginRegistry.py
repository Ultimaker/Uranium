# Copyright (c) 2022 Ultimaker B.V.
# Uranium is released under the terms of the LGPLv3 or higher.

import imp
import json
import os
import shutil  # For deleting plugin directories;
import stat  # For setting file permissions correctly;
import time
import types
import zipfile
from typing import Any, Callable, Dict, List, Optional, Set, Tuple, TYPE_CHECKING

from PyQt6.QtCore import QCoreApplication
from PyQt6.QtCore import QObject, pyqtSlot, QUrl, pyqtProperty, pyqtSignal

from UM.CentralFileStorage import CentralFileStorage
from UM.Logger import Logger
from UM.Message import Message
from UM.Platform import Platform
from UM.PluginError import PluginNotFoundError, InvalidMetaDataError
from UM.PluginObject import PluginObject  # For type hinting
from UM.Resources import Resources
from UM.Trust import Trust, TrustBasics, TrustException
from UM.Version import Version
from UM.i18n import i18nCatalog

i18n_catalog = i18nCatalog("uranium")

if TYPE_CHECKING:
    from UM.Application import Application


plugin_path_ignore_list = ["__pycache__", "tests", ".git"]


class PluginRegistry(QObject):
    """A central object to dynamically load modules as plugins.

    The PluginRegistry class can load modules dynamically and use
    them as plugins. Each plugin module is expected to be a directory with
    and `__init__` file defining a `getMetaData` and a `register` function.

    For more details, see the [plugins] file.

    [plugins]: docs/plugins.md
    """

    def __init__(self, application: "Application", parent: QObject = None) -> None:
        if PluginRegistry.__instance is not None:
            raise RuntimeError("Try to create singleton '%s' more than once" % self.__class__.__name__)

        super().__init__(parent)
<<<<<<< HEAD
        PluginRegistry.__instance = self

        self.preloaded_plugins = []  # type: List[str]  # List of plug-in names that must be loaded before the rest, if the plug-ins are available. They are loaded in this order too.
=======
        self.preloaded_plugins: List[str] = []  # List of plug-in names that must be loaded before the rest, if the plug-ins are available. They are loaded in this order too.
>>>>>>> 3de640af

        self._application: Application = application
        self._api_version: Version = application.getAPIVersion()

        self._all_plugins: List[str] = []
        self._metadata: Dict[str, Dict[str, Any]] = {}

        self._plugins_installed: List[str] = []

        # NOTE: The disabled_plugins and plugins_to_remove is explicitly set to None.
        # When actually loading the preferences, it's set to a list. This way we can see the
        # difference between no list and an empty one.
        self._disabled_plugins: List[str] = []
        self._outdated_plugins: List[str] = []
        self._plugins_to_install: Dict[str, Dict[str, str]] = dict()
        self._plugins_to_remove: List[str] = []

        self._plugins: Dict[str, types.ModuleType] = {}
        self._found_plugins: Dict[str, types.ModuleType] = {}       # Cache to speed up _findPlugin
        self._plugin_objects: Dict[str, PluginObject] = {}

        self._plugin_locations: List[str] = []
        self._plugin_folder_cache: Dict[str, List[Tuple[str, str]]] = {}   # Cache to speed up _locatePlugin

        self._bundled_plugin_cache: Dict[str, bool] = {}

        self._supported_file_types: Dict[str, str] = {"umplugin": "Uranium Plugin"}

        self._check_if_trusted: bool = False
        self._clean_hierarchy_sent_messages: List[str] = []
        self._debug_mode: bool = False
        self._checked_plugin_ids: List[str] = []
        self._distrusted_plugin_ids: List[str] = []
        self._trust_checker: Optional[Trust] = None
        self._changed_activated_plugins_current_session: Set[str] = set()

    pluginRemoved = pyqtSignal(str)

    def setCheckIfTrusted(self, check_if_trusted: bool, debug_mode: bool = False) -> None:
        self._check_if_trusted = check_if_trusted
        if self._check_if_trusted:
            self._trust_checker = Trust.getInstance()
            # 'Trust.getInstance()' will raise an exception if anything goes wrong (e.g.: 'unable to read public key').
            # Any such exception is explicitly _not_ caught here, as the application should quit with a crash.
            if self._trust_checker:
                self._trust_checker.setFollowSymlinks(debug_mode)

    def getCheckIfTrusted(self) -> bool:
        return self._check_if_trusted

    def initializeBeforePluginsAreLoaded(self) -> None:
        config_path = Resources.getConfigStoragePath()

        # File to store plugin info, such as which ones to install/remove and which ones are disabled.
        # At this point we can load this here because we already know the actual Application name, so the directory name
        self._plugin_config_filename: str = os.path.join(os.path.abspath(config_path), "plugins.json")

        from UM.Settings.ContainerRegistry import ContainerRegistry
        container_registry = ContainerRegistry.getInstance()

        try:
            with container_registry.lockFile():
                # Load the plugin info if exists
                if os.path.exists(self._plugin_config_filename):
                    Logger.log("i", "Loading plugin configuration file '%s'", self._plugin_config_filename)
                    with open(self._plugin_config_filename, "r", encoding = "utf-8") as f:
                        data = json.load(f)
                        self._disabled_plugins = data["disabled"]
                        self._plugins_to_install = data["to_install"]
                        self._plugins_to_remove = data["to_remove"]
        except:
            Logger.logException("e", "Failed to load plugin configuration file '%s'", self._plugin_config_filename)

        # Also load data from preferences, where the plugin info used to be saved
        preferences = self._application.getPreferences()
        disabled_plugins = preferences.getValue("general/disabled_plugins")
        disabled_plugins = disabled_plugins.split(",") if disabled_plugins else []
        disabled_plugins = [plugin for plugin in disabled_plugins if len(plugin.strip()) > 0]
        for plugin_id in disabled_plugins:
            if plugin_id not in self._disabled_plugins:
                self._disabled_plugins.append(plugin_id)

        plugins_to_remove = preferences.getValue("general/plugins_to_remove")
        plugins_to_remove = plugins_to_remove.split(",") if plugins_to_remove else []
        for plugin_id in plugins_to_remove:
            if plugin_id not in self._plugins_to_remove:
                self._plugins_to_remove.append(plugin_id)

        # Remove plugins that need to be removed
        for plugin_id in self._plugins_to_remove:
            self._removePlugin(plugin_id)
        self._plugins_to_remove = []
        if plugins_to_remove is not None:
            preferences.setValue("general/plugins_to_remove", "")
        self._savePluginData()

        # Install the plugins that need to be installed (overwrite existing)
        for plugin_id, plugin_info in self._plugins_to_install.items():
            self._installPlugin(plugin_id, plugin_info["filename"])
        self._plugins_to_install = {}
        self._savePluginData()

    def initializeAfterPluginsAreLoaded(self) -> None:
        preferences = self._application.getPreferences()

        # Remove the old preferences settings from preferences
        preferences.resetPreference("general/disabled_plugins")
        preferences.resetPreference("general/plugins_to_remove")

    def _savePluginData(self) -> None:
        from UM.Settings.ContainerRegistry import ContainerRegistry
        container_registry = ContainerRegistry.getInstance()
        try:
            with container_registry.lockFile():
                with open(self._plugin_config_filename, "w", encoding = "utf-8") as f:
                    data = json.dumps({"disabled": self._disabled_plugins,
                                       "to_install": self._plugins_to_install,
                                       "to_remove": self._plugins_to_remove,
                                       })
                    f.write(data)
        except:
            # Since we're writing to file (and waiting for a lock), there are a few things that can go wrong.
            # There is no need to crash the application for this, but it is a failure that we want to log.
            Logger.logException("e", "Unable to save the plugin data.")

    # TODO:
    # - [ ] Improve how metadata is stored. It should not be in the 'plugin' prop
    #       of the dictionary item.
    # - [ ] Remove usage of "active" in favor of "enabled".
    # - [ ] Switch self._disabled_plugins to self._plugins_disabled
    # - [ ] External plugins only appear in installed after restart
    #
    # NOMENCLATURE:
    # Enabled (active):  A plugin which is installed and currently enabled.
    # Disabled: A plugin which is installed but not currently enabled.
    # Available: A plugin which is not installed but could be.
    # Installed: A plugin which is installed locally in Cura.

    #===============================================================================
    # PUBLIC METHODS
    #===============================================================================

    #   Add a plugin location to the list of locations to search:
    def addPluginLocation(self, location: str) -> None:
        if not os.path.isdir(location):
            Logger.warning("Plugin location {0} must be a folder.".format(location))
            return

        self._plugin_locations.append(location)

    #   Check if all required plugins are loaded:
    def checkRequiredPlugins(self, required_plugins: List[str]) -> bool:
        plugins = self._findInstalledPlugins()
        for plugin_id in required_plugins:
            if plugin_id not in plugins:
                Logger.log("e", "Plugin %s is required, but not added or loaded", plugin_id)
                return False
        return True

    pluginsEnabledOrDisabledChanged = pyqtSignal()

    #   Remove plugin from the list of enabled plugins and save to preferences:
    def disablePlugin(self, plugin_id: str) -> None:
        if plugin_id not in self._disabled_plugins:
            self._disabled_plugins.append(plugin_id)
            if plugin_id not in self._changed_activated_plugins_current_session:
                self._changed_activated_plugins_current_session.add(plugin_id)
            else:
                self._changed_activated_plugins_current_session.remove(plugin_id)
            self.pluginsEnabledOrDisabledChanged.emit()
        self._savePluginData()

    #   Add plugin to the list of enabled plugins and save to preferences:
    def enablePlugin(self, plugin_id: str) -> None:
        if plugin_id in self._disabled_plugins:
            self._disabled_plugins.remove(plugin_id)
            if plugin_id not in self._changed_activated_plugins_current_session:
                self._changed_activated_plugins_current_session.add(plugin_id)
            else:
                self._changed_activated_plugins_current_session.remove(plugin_id)
            self.pluginsEnabledOrDisabledChanged.emit()
        self._savePluginData()

    #   Get a list of enabled plugins:
    def getActivePlugins(self) -> List[str]:
        plugin_list = []
        for plugin_id in self._all_plugins:
            if self.isActivePlugin(plugin_id):
                plugin_list.append(plugin_id)
        return plugin_list

    #   Get a list of all metadata matching a certain subset of metadata:
    #   \param kwargs Keyword arguments.
    #       Possible keywords:
    #       - filter: \type{dict} The subset of metadata that should be matched.
    #       - active_only: Boolean, True when only active plugin metadata should
    #         be returned.
    def getAllMetaData(self, **kwargs: Any):
        data_filter = kwargs.get("filter", {})
        active_only = kwargs.get("active_only", False)
        metadata_list = []
        for plugin_id in self._all_plugins:
            if active_only and (plugin_id in self._disabled_plugins or plugin_id in self._outdated_plugins):
                continue
            plugin_metadata = self.getMetaData(plugin_id)
            if self._subsetInDict(plugin_metadata, data_filter):
                metadata_list.append(plugin_metadata)
        return metadata_list

    #   Get a list of disabled plugins:
    def getDisabledPlugins(self) -> List[str]:
        return self._disabled_plugins

    def getCurrentSessionActivationChangedPlugins(self) -> Set[str]:
        """Returns a set a plugins whom have changed their activation status in the current session, toggled between
        en-/disabled after the last start-up status"""
        return self._changed_activated_plugins_current_session

    #   Get a list of installed plugins:
    #   NOTE: These are plugins which have already been registered. This list is
    #         actually populated by the private _findInstalledPlugins() method.
    def getInstalledPlugins(self) -> List[str]:
        plugins = self._plugins_installed.copy()
        for plugin_id in self._plugins_to_remove:
            if plugin_id in plugins:
                plugins.remove(plugin_id)
        for plugin_id in self._plugins_to_install:
            if plugin_id not in plugins:
                plugins.append(plugin_id)
        return sorted(plugins)

    #   Get the metadata for a certain plugin:
    #   NOTE: InvalidMetaDataError is raised when no metadata can be found or
    #         the metadata misses the right keys.
    def getMetaData(self, plugin_id: str) -> Dict[str, Any]:
        if plugin_id not in self._metadata:
            try:
                if not self._populateMetaData(plugin_id):
                    return {}
            except InvalidMetaDataError:
                return {}

        return self._metadata[plugin_id]

    @pyqtSlot(str, result = "QVariantMap")
    def installPlugin(self, plugin_path: str) -> Optional[Dict[str, str]]:
        plugin_path = QUrl(plugin_path).toLocalFile()

        plugin_id = self._getPluginIdFromFile(plugin_path)
        if plugin_id is None: #Failed to load.
            return None

        # Remove it from the to-be-removed list if it's there
        if plugin_id in self._plugins_to_remove:
            self._plugins_to_remove.remove(plugin_id)
            self._savePluginData()

        # Copy the plugin file to the cache directory so it can later be used for installation
        cache_dir = os.path.join(Resources.getCacheStoragePath(), "plugins")
        if not os.path.exists(cache_dir):
            os.makedirs(cache_dir, exist_ok = True)
        cache_plugin_filename = os.path.join(cache_dir, plugin_id + ".plugin")
        if os.path.exists(cache_plugin_filename):
            os.remove(cache_plugin_filename)
        shutil.copy2(plugin_path, cache_plugin_filename)

        # Add new install data
        install_info = {"plugin_id": plugin_id,
                        "filename": cache_plugin_filename}
        self._plugins_to_install[plugin_id] = install_info
        self._savePluginData()
        Logger.log("i", "Plugin '%s' has been scheduled for installation.", plugin_id)

        result = {"status": "ok",
                  "id": "",
                  "message": i18n_catalog.i18nc("@info:status", "The plugin has been installed.\nPlease re-start the application to activate the plugin."),
                  }
        return result

    #   Check by ID if a plugin is active (enabled):
    def isActivePlugin(self, plugin_id: str) -> bool:
        if plugin_id not in self._disabled_plugins and plugin_id not in self._outdated_plugins and plugin_id in self._all_plugins:
            return True

        return False

    def isBundledPlugin(self, plugin_id: str) -> bool:
        if plugin_id in self._bundled_plugin_cache:
            return self._bundled_plugin_cache[plugin_id]
        install_prefix = os.path.abspath(self._application.getInstallPrefix())

        # Go through all plugin locations and check if the given plugin is located in the installation path.
        is_bundled = False
        for plugin_dir in self._plugin_locations:
            if not TrustBasics.isPathInLocation(install_prefix, plugin_dir):
                # To prevent the situation in a 'trusted' env. that the user-folder has a supposedly 'bundled' plugin:
                if self._check_if_trusted:
                    result = self._locatePlugin(plugin_id, plugin_dir)
                    if result:
                        is_bundled = False
                        break
                else:
                    continue

            result = self._locatePlugin(plugin_id, plugin_dir)
            if result:
                is_bundled = True
                break
        self._bundled_plugin_cache[plugin_id] = is_bundled
        return is_bundled

    # Indicates that a specific plugin is currently being loaded. If the plugin_id is empty, it means that no plugin
    # is currently being loaded.
    pluginLoadStarted = pyqtSignal(str, arguments = ["plugin_id"])

    def loadPlugins(self, metadata: Optional[Dict[str, Any]] = None) -> None:
        """Load all plugins matching a certain set of metadata

        :param metadata: The meta data that needs to be matched.
        NOTE: This is the method which kicks everything off at app launch.
        """

        start_time = time.time()

        # First load all of the pre-loaded plug-ins.
        for preloaded_plugin in self.preloaded_plugins:
            self.loadPlugin(preloaded_plugin)

        # Get a list of all installed plugins:
        plugin_ids = self._findInstalledPlugins()
        for plugin_id in plugin_ids:
            if plugin_id in self.preloaded_plugins:
                continue  # Already loaded this before.

            self.pluginLoadStarted.emit(plugin_id)

            # Get the plugin metadata:
            try:
                plugin_metadata = self.getMetaData(plugin_id)
            except TrustException:
                Logger.error("Plugin {} was not loaded because it could not be verified.", plugin_id)
                message_text = i18n_catalog.i18nc("@error:untrusted",
                                                  "Plugin {} was not loaded because it could not be verified.", plugin_id)
                Message(text = message_text, message_type = Message.MessageType.ERROR).show()
                continue

            # Save all metadata to the metadata dictionary:
            self._metadata[plugin_id] = plugin_metadata
            if metadata is None or self._subsetInDict(self._metadata[plugin_id], metadata):
                #
                try:
                    self.loadPlugin(plugin_id)
                    QCoreApplication.processEvents()  # Ensure that the GUI does not freeze.
                    # Add the plugin to the list after actually load the plugin:
                    self._all_plugins.append(plugin_id)
                    self._plugins_installed.append(plugin_id)
                except PluginNotFoundError:
                    pass

        self.pluginLoadStarted.emit("")
        Logger.log("d", "Loading all plugins took %s seconds", time.time() - start_time)

    # Checks if the given plugin API version is compatible with the current version.
    def isPluginApiVersionCompatible(self, plugin_api_version: "Version") -> bool:
        return plugin_api_version.getMajor() == self._api_version.getMajor() \
               and plugin_api_version.getMinor() <= self._api_version.getMinor()

    #   Load a single plugin by ID:
    def loadPlugin(self, plugin_id: str) -> None:
        # If plugin has already been loaded, do not load it again:
        if plugin_id in self._plugins:
            Logger.log("w", "Plugin %s was already loaded", plugin_id)
            return

        # Find the actual plugin on drive, do security checks if necessary:
        plugin = self._findPlugin(plugin_id)

        # If not found, raise error:
        if not plugin:
            self.removeCorruptedPluginMessage(plugin_id)
            raise PluginNotFoundError(plugin_id)

        # If found, but isn't in the metadata dictionary, add it:
        if plugin_id not in self._metadata:
            try:
                self._populateMetaData(plugin_id)
            except InvalidMetaDataError:
                return

        # Do not load plugin that has been disabled
        if plugin_id in self._disabled_plugins:
            Logger.log("i", "Plugin [%s] has been disabled. Skip loading it.", plugin_id)
            return

        # If API version is incompatible, don't load it.
        supported_sdk_versions = self._metadata[plugin_id].get("plugin", {}).get("supported_sdk_versions", [Version("0")])
        is_plugin_supported = False
        for supported_sdk_version in supported_sdk_versions:
            is_plugin_supported |= self.isPluginApiVersionCompatible(supported_sdk_version)
            if is_plugin_supported:
                break

        if not is_plugin_supported:
            Logger.log("w", "Plugin [%s] with supported sdk versions [%s] is incompatible with the current sdk version [%s].",
                       plugin_id, [str(version) for version in supported_sdk_versions], self._api_version)
            self._outdated_plugins.append(plugin_id)
            return

        try:
            to_register = plugin.register(self._application)  # type: ignore  # We catch AttributeError on this in case register() doesn't exist.
            if not to_register:
                Logger.log("w", "Plugin %s did not return any objects to register", plugin_id)
                self.removeCorruptedPluginMessage(plugin_id)
                return
            for plugin_type, plugin_object in to_register.items():
                if type(plugin_object) == list:
                    for metadata_index, nested_plugin_object in enumerate(plugin_object):
                        nested_plugin_object.setVersion(self._metadata[plugin_id].get("plugin", {}).get("version"))
                        all_metadata = self._metadata[plugin_id].get(plugin_type, [])
                        try:
                            nested_plugin_object.setMetaData(all_metadata[metadata_index])
                        except IndexError:
                            nested_plugin_object.setMetaData({})
                        self._addPluginObject(nested_plugin_object, plugin_id, plugin_type)
                else:
                    plugin_object.setVersion(self._metadata[plugin_id].get("plugin", {}).get("version"))
                    metadata = self._metadata[plugin_id].get(plugin_type, {})
                    if type(metadata) == list:
                        try:
                            metadata = metadata[0]
                        except IndexError:
                            metadata = {}
                    plugin_object.setMetaData(metadata)
                    self._addPluginObject(plugin_object, plugin_id, plugin_type)

            self._plugins[plugin_id] = plugin
            self.enablePlugin(plugin_id)
            Logger.info("Loaded plugin %s", plugin_id)

        except Exception:
            self.removeCorruptedPluginMessage(plugin_id)

    def _acceptedRemoveCorruptedPluginMessage(self, plugin_id: str, original_message: Message):
        message_data = self.uninstallPlugin(plugin_id)
        original_message.hide()
        message = Message(text = message_data["message"], message_type = Message.MessageType.NEUTRAL, lifetime = 0)
        message.addAction("dismiss",
                           name = i18n_catalog.i18nc("@action:button", "Dismiss"),
                           icon = "",
                           description = "Dismiss this message",
                           button_align = Message.ActionButtonAlignment.ALIGN_RIGHT)
        message.pyQtActionTriggered.connect(lambda message, action: message.hide())
        message.show()

    def removeCorruptedPluginMessage(self, plugin_id: str) -> None:
        """Shows a message to the user remove the corrupted plugin"""
        message_text = i18n_catalog.i18nc("@error",
                                          "The plugin {} could not be loaded. Re-installing the plugin might solve "
                                          "the issue.", plugin_id)
        unable_to_load_plugin_message = Message(text = message_text, message_type = Message.MessageType.ERROR, lifetime = 0)
        unable_to_load_plugin_message.addAction("remove",
                               name = i18n_catalog.i18nc("@action:button", "Remove plugin"),
                               icon = "",
                               description = "Remove the plugin",
                               button_align = Message.ActionButtonAlignment.ALIGN_RIGHT)

        # Listen for the pyqt signal, since that one does support lambda's
        unable_to_load_plugin_message.pyQtActionTriggered.connect(lambda message, action: self._acceptedRemoveCorruptedPluginMessage(plugin_id, message))

        unable_to_load_plugin_message.show()
        Logger.logException("e", "Error loading plugin %s:", plugin_id)

    #   Uninstall a plugin with a given ID:
    @pyqtSlot(str, result = "QVariantMap")
    def uninstallPlugin(self, plugin_id: str) -> Dict[str, str]:
        if plugin_id in self._plugins_to_install:
            del self._plugins_to_install[plugin_id]
            self._savePluginData()
            message_text = i18n_catalog.i18nc("@info:status", "Plugin no longer scheduled to be installed.")
            Logger.log("i", "Plugin '%s' removed from to-be-installed list.", plugin_id)
        elif plugin_id not in self._plugins_to_remove:
            self._plugins_to_remove.append(plugin_id)
            self._savePluginData()
            message_text = i18n_catalog.i18nc("@info:status",
                "The plugin has been removed.\nPlease restart {0} to finish uninstall.",
                self._application.getApplicationName())
            Logger.log("i", "Plugin '%s' has been scheduled for later removal.", plugin_id)

        # Remove the plugin object from the Plugin Registry:
        if plugin_id in self._plugins:
            del self._plugins[plugin_id]

        if plugin_id in self._plugins_installed:
            self._plugins_installed.remove(plugin_id)

        self.pluginRemoved.emit(plugin_id)

        result = {
            "status": "ok",
            "message": message_text,
            "id": plugin_id
        }
        return result

    # Installs the given plugin file. It will overwrite the existing plugin if present.
    def _installPlugin(self, plugin_id: str, plugin_path: str) -> None:
        Logger.log("i", "Attempting to install a new plugin %s from file '%s'", plugin_id, plugin_path)

        local_plugin_path = os.path.join(Resources.getStoragePath(Resources.Resources), "plugins")

        if plugin_id in self._bundled_plugin_cache:
            del self._bundled_plugin_cache[plugin_id]

        try:
            with zipfile.ZipFile(plugin_path, "r") as zip_ref:
                plugin_folder = os.path.join(local_plugin_path, plugin_id)

                # Overwrite the existing plugin if already installed
                if os.path.isdir(plugin_folder):
                    shutil.rmtree(plugin_folder, ignore_errors = True)
                os.makedirs(plugin_folder, exist_ok = True)

                # Extract all files
                for info in zip_ref.infolist():
                    extracted_path = zip_ref.extract(info.filename, path = plugin_folder)
                    permissions = os.stat(extracted_path).st_mode
                    os.chmod(extracted_path, permissions | stat.S_IEXEC)  # Make these files executable.
        except:  # Installing a new plugin should never crash the application.
            Logger.logException("e", "An exception occurred while installing plugin {path}".format(path = plugin_path))

        if plugin_id in self._disabled_plugins:
            self._disabled_plugins.remove(plugin_id)

    # Removes the given plugin.
    def _removePlugin(self, plugin_id: str) -> None:
        plugin_folder = os.path.join(Resources.getStoragePath(Resources.Resources), "plugins")
        plugin_path = os.path.join(plugin_folder, plugin_id)

        if plugin_id in self._bundled_plugin_cache:
            del self.bundled_plugin_cache[plugin_id]

        Logger.log("i", "Attempting to remove plugin '%s' from directory '%s'", plugin_id, plugin_path)
        try:
            shutil.rmtree(plugin_path)
        except EnvironmentError as e:
            Logger.error("Unable to remove plug-in {plugin_id}: {err}".format(plugin_id = plugin_id, err = str(e)))

#===============================================================================
# PRIVATE METHODS
#===============================================================================

    def _getPluginIdFromFile(self, filename: str) -> Optional[str]:
        plugin_id = None
        try:
            with zipfile.ZipFile(filename, "r") as zip_ref:
                for file_info in zip_ref.infolist():
                    if file_info.filename.endswith("/"):
                        plugin_id = file_info.filename.strip("/")
                        break
        except zipfile.BadZipFile:
            Logger.logException("e", "Failed to load plug-in file. The zip archive seems to be corrupt.")
            return None  # Signals that loading this failed.
        except FileNotFoundError:
            Logger.logException("e", "Failed to load plug-in file as we were unable to find it.")
            return None  # Signals that loading this failed.
        return plugin_id

    #   Returns a list of all possible plugin ids in the plugin locations:
    def _findInstalledPlugins(self, paths = None) -> List[str]:
        plugin_ids = []

        if not paths:
            paths = self._plugin_locations

        for folder in paths:
            try:
                if not os.path.isdir(folder):
                    continue

                for file in os.listdir(folder):
                    filepath = os.path.join(folder, file)
                    if os.path.isdir(filepath):
                        if os.path.isfile(os.path.join(filepath, "__init__.py")):
                            plugin_ids.append(file)
                        else:
                            plugin_ids += self._findInstalledPlugins([filepath])
            except EnvironmentError as err:
                Logger.warning("Unable to read folder {folder}: {err}".format(folder = folder, err = err))
                continue

        return plugin_ids

    def _findPlugin(self, plugin_id: str) -> Optional[types.ModuleType]:
        """Try to find a module implementing a plugin

        :param plugin_id: The name of the plugin to find
        :returns: module if it was found (and, if 'self._check_if_trusted' is set, also secure), None otherwise
        """

        if plugin_id in self._found_plugins:
            return self._found_plugins[plugin_id]
        locations = []
        for folder in self._plugin_locations:
            location = self._locatePlugin(plugin_id, folder)
            if location:
                locations.append(location)

        if not locations:
            return None
        final_location = locations[0]

        if len(locations) > 1:
            # We found multiple versions of the plugin. Let's find out which one to load!
            highest_version = Version(0)

            for loc in locations:
                meta_data: Dict[str, Any]  = {}
                plugin_location = os.path.join(loc, plugin_id)
                metadata_file = os.path.join(plugin_location, "plugin.json")
                try:
                    with open(metadata_file, "r", encoding="utf-8") as file_stream:
                        self._parsePluginInfo(plugin_id, file_stream.read(), meta_data)
                    current_version = Version(meta_data["plugin"]["version"])
                except InvalidMetaDataError:
                    current_version = Version("0.0.0")
                    Logger.log("e", f"The plugin.json in '{plugin_location}' is invalid. Assuming that the version of '{plugin_id}' is {current_version}.")
                if current_version > highest_version:
                    highest_version = current_version
                    final_location = loc

        # Move data (if any) to central storage
        central_storage_file = os.path.join(final_location, plugin_id, TrustBasics.getCentralStorageFilename())
        if os.path.exists(central_storage_file):
            plugin_final_path = os.path.join(final_location, plugin_id)

            if self._check_if_trusted and plugin_id not in self._checked_plugin_ids and not self.isBundledPlugin(plugin_id):
                # Do a quick check if the central-storage file itself hasn't been tampered with (and such).
                # This is necessary, as we move to central storage first, and only _then_ properly check the manifest.
                if self._trust_checker and not self._trust_checker.signedFolderPreStorageCheck(plugin_final_path):
                    self._distrusted_plugin_ids.append(plugin_id)
                    return None

            try:
                with open(central_storage_file, "r", encoding = "utf-8") as file_stream:
                    if not self._handleCentralStorage(file_stream.read(), plugin_final_path, is_bundled_plugin = self.isBundledPlugin(plugin_id)):
                        return None
            except:
                pass
        try:
            file, path, desc = imp.find_module(plugin_id, [final_location])
        except Exception:
            Logger.logException("e", "Import error when importing %s", plugin_id)
            return None

        # Define a trusted plugin as either: already checked, correctly signed, or bundled with the application.
        if self._check_if_trusted and plugin_id not in self._checked_plugin_ids and not self.isBundledPlugin(plugin_id):

            # NOTE: '__pychache__'s (+ subfolders) are deleted on startup _before_ load module:
            if not TrustBasics.removeCached(path):
                self._distrusted_plugin_ids.append(plugin_id)
                return None

            # Do the actual check:
            if self._trust_checker is not None and self._trust_checker.signedFolderCheck(path):
                self._checked_plugin_ids.append(plugin_id)
            else:
                self._distrusted_plugin_ids.append(plugin_id)
                return None

        try:
            module = imp.load_module(plugin_id, file, path, desc)  # type: ignore #MyPy gets the wrong output type from imp.find_module for some reason.
        except Exception:
            Logger.logException("e", "Import error loading module %s", plugin_id)
            return None
        finally:
            if file:
                os.close(file) #type: ignore #MyPy gets the wrong output type from imp.find_module for some reason.
        self._found_plugins[plugin_id] = module
        return module

    def _locatePlugin(self, plugin_id: str, folder: str) -> Optional[str]:
        if not os.path.isdir(folder):
            return None

        # self._plugin_folder_cache is a per-plugin-location list of all subfolders that contain a __init__.py file
        if folder not in self._plugin_folder_cache:
            plugin_folders = []
            for root, dirs, files in os.walk(folder, topdown = True, followlinks = True):
                # modify dirs in place to ignore .git, pycache and test folders completely
                dirs[:] = [d for d in dirs if d not in plugin_path_ignore_list]

                if "plugin.json" in files:
                    plugin_folders.append((root, os.path.basename(root)))

            self._plugin_folder_cache[folder] = plugin_folders

        for folder_path, folder_name in self._plugin_folder_cache[folder]:
            if folder_name == plugin_id:
                return os.path.abspath(os.path.join(folder_path, ".."))

        return None

    def _handleCentralStorage(self, file_data: str, plugin_path: str, is_bundled_plugin: bool = False) -> bool:
        """
        Plugins can indicate that they want certain things to be stored in a central location.
        In the case of a signed plugin you *must* do this by means of the central_storage.json file.
        :param file_data: The data as loaded from the file
        :param plugin_path: The location of the plugin on the file system
        :return: False if there is a security suspicion, True otherwise (even if the method otherwise fails).
        """
        try:
            file_manifest = json.loads(file_data)
        except (json.decoder.JSONDecodeError, UnicodeDecodeError):
            Logger.logException("e", f"Failed to parse the central storage file for '{plugin_path}'.")
            return True

        for file_to_move in file_manifest:
            full_path = os.path.join(plugin_path, file_to_move[0])
            try:
                CentralFileStorage.store(full_path, file_to_move[1], Version(file_to_move[2]), move_file = not is_bundled_plugin)
            except (FileExistsError, TypeError, IndexError, OSError):
                Logger.logException("w", f"Can't move file {file_to_move[0]} to central storage for '{plugin_path}'.")
        return True

    #   Load the plugin data from the stream and in-place update the metadata.
    def _parsePluginInfo(self, plugin_id, file_data, meta_data):
        try:
            meta_data["plugin"] = json.loads(file_data)
        except json.decoder.JSONDecodeError:
            Logger.logException("e", "Failed to parse plugin.json for plugin %s", plugin_id)
            raise InvalidMetaDataError(plugin_id)

        # Check if metadata is valid;
        if "version" not in meta_data["plugin"]:
            Logger.log("e", "Version must be set!")
            raise InvalidMetaDataError(plugin_id)

        # Check if the plugin states what API version it needs.
        if "api" not in meta_data["plugin"] and "supported_sdk_versions" not in meta_data["plugin"]:
            Logger.log("e", "The API or the supported_sdk_versions must be set!")
            raise InvalidMetaDataError(plugin_id)
        else:
            # Store the api_version as a Version object.
            all_supported_sdk_versions: List[Version] = []
            if "supported_sdk_versions" in meta_data["plugin"]:
                all_supported_sdk_versions += [Version(supported_version) for supported_version in
                                               meta_data["plugin"]["supported_sdk_versions"]]
            if "api" in meta_data["plugin"]:
                all_supported_sdk_versions += [Version(meta_data["plugin"]["api"])]
            meta_data["plugin"]["supported_sdk_versions"] = all_supported_sdk_versions

        if "i18n-catalog" in meta_data["plugin"]:
            # A catalog was set, try to translate a few strings
            i18n_catalog = i18nCatalog(meta_data["plugin"]["i18n-catalog"])
            if "name" in meta_data["plugin"]:
                meta_data["plugin"]["name"] = i18n_catalog.i18n(meta_data["plugin"]["name"])
            if "description" in meta_data["plugin"]:
                meta_data["plugin"]["description"] = i18n_catalog.i18n(meta_data["plugin"]["description"])

    def _populateMetaData(self, plugin_id: str) -> bool:
        """Populate the list of metadata"""

        plugin = self._findPlugin(plugin_id)
        if not plugin:
            Logger.log("w", "Could not find plugin %s", plugin_id)
            return False

        location = None
        for folder in self._plugin_locations:
            location = self._locatePlugin(plugin_id, folder)
            if location:
                break

        if not location:
            Logger.log("w", "Could not find plugin %s", plugin_id)
            return False
        location = os.path.join(location, plugin_id)

        try:
            meta_data = plugin.getMetaData()  # type: ignore #We catch the AttributeError that this would raise if the module has no getMetaData function.
            metadata_file = os.path.join(location, "plugin.json")
            try:
                with open(metadata_file, "r", encoding = "utf-8") as file_stream:
                    self._parsePluginInfo(plugin_id, file_stream.read(), meta_data)
            except FileNotFoundError:
                Logger.logException("e", "Unable to find the required plugin.json file for plugin %s", plugin_id)
                raise InvalidMetaDataError(plugin_id)
            except UnicodeDecodeError:
                Logger.logException("e", "The plug-in metadata file for plug-in {plugin_id} is corrupt.".format(plugin_id = plugin_id))
                raise InvalidMetaDataError(plugin_id)
            except EnvironmentError as e:
                Logger.logException("e", "Can't open the metadata file for plug-in {plugin_id}: {err}".format(plugin_id = plugin_id, err = str(e)))
                raise InvalidMetaDataError(plugin_id)

        except AttributeError as e:
            Logger.log("e", "Plug-in {plugin_id} has no getMetaData function to get metadata of the plug-in: {err}".format(plugin_id = plugin_id, err = str(e)))
            raise InvalidMetaDataError(plugin_id)
        except TypeError as e:
            Logger.log("e", "Plug-in {plugin_id} has a getMetaData function with the wrong signature: {err}".format(plugin_id = plugin_id, err = str(e)))
            raise InvalidMetaDataError(plugin_id)

        if not meta_data:
            raise InvalidMetaDataError(plugin_id)

        meta_data["id"] = plugin_id
        meta_data["location"] = location

        # Application-specific overrides
        appname = self._application.getApplicationName()
        if appname in meta_data:
            meta_data.update(meta_data[appname])
            del meta_data[appname]

        self._metadata[plugin_id] = meta_data
        return True

    #   Check if a certain dictionary contains a certain subset of key/value pairs
    #   \param dictionary \type{dict} The dictionary to search
    #   \param subset \type{dict} The subset to search for
    def _subsetInDict(self, dictionary: Dict[Any, Any], subset: Dict[Any, Any]) -> bool:
        for key in subset:
            if key not in dictionary:
                return False
            if subset[key] != {} and dictionary[key] != subset[key]:
                return False
        return True

    def getPluginObject(self, plugin_id: str) -> PluginObject:
        """Get a specific plugin object given an ID. If not loaded, load it.

        :param plugin_id: The ID of the plugin object to get.
        """

        if plugin_id not in self._plugins:
            self.loadPlugin(plugin_id)
        if plugin_id not in self._plugin_objects:
            raise PluginNotFoundError(plugin_id)
        return self._plugin_objects[plugin_id]

    def _addPluginObject(self, plugin_object: PluginObject, plugin_id: str, plugin_type: str) -> None:
        plugin_object.setPluginId(plugin_id)
        self._plugin_objects[plugin_id] = plugin_object
        try:
            self._type_register_map[plugin_type](plugin_object)
        except Exception as e:
            Logger.logException("e", "Unable to add plugin %s", plugin_id)

    def addSupportedPluginExtension(self, extension: str, description: str) -> None:
        if extension not in self._supported_file_types:
            self._supported_file_types[extension] = description
            self.supportedPluginExtensionsChanged.emit()

    supportedPluginExtensionsChanged = pyqtSignal()

    @pyqtProperty("QStringList", notify=supportedPluginExtensionsChanged)
    def supportedPluginExtensions(self) -> List[str]:
        file_types = []
        all_types = []

        if Platform.isLinux():
            for ext, desc in self._supported_file_types.items():
                file_types.append("{0} (*.{1} *.{2})".format(desc, ext.lower(), ext.upper()))
                all_types.append("*.{0} *.{1}".format(ext.lower(), ext.upper()))
        else:
            for ext, desc in self._supported_file_types.items():
                file_types.append("{0} (*.{1})".format(desc, ext))
                all_types.append("*.{0}".format(ext))

        file_types.sort()
        file_types.insert(0, i18n_catalog.i18nc("@item:inlistbox", "All Supported Types ({0})", " ".join(all_types)))
        file_types.append(i18n_catalog.i18nc("@item:inlistbox", "All Files (*)"))
        return file_types

    def getPluginPath(self, plugin_id: str) -> Optional[str]:
        """Get the path to a plugin.

        :param plugin_id: The PluginObject.getPluginId() of the plugin.
        :return: The absolute path to the plugin or an empty string if the plugin could not be found.
        """

        if plugin_id in self._plugins:
            plugin = self._plugins.get(plugin_id)
        else:
            plugin = self._findPlugin(plugin_id)

        if not plugin:
            return None
        file_name = self._plugins[plugin_id].__file__
        if file_name is None:
            file_name = ""
        path = os.path.dirname(file_name)
        if os.path.isdir(path):
            return path

        return None

    @classmethod
    def addType(cls, plugin_type: str, register_function: Callable[[Any], None]) -> None:
        """Add a new plugin type.

        This function is used to add new plugin types. Plugin types are simple
        string identifiers that match a certain plugin to a registration function.

        The callable `register_function` is responsible for handling the object.
        Usually it will add the object to a list of objects in the relevant class.
        For example, the plugin type 'tool' has Controller::addTool as register
        function.

        `register_function` will be called every time a plugin of `type` is loaded.

        :param plugin_type: The name of the plugin type to add.
        :param register_function: A callable that takes an object as parameter.
        """

        cls._type_register_map[plugin_type] = register_function

    @classmethod
    def removeType(cls, plugin_type: str) -> None:
        """Remove a plugin type.

        :param plugin_type: The plugin type to remove.
        """

        if plugin_type in cls._type_register_map:
            del cls._type_register_map[plugin_type]

    _type_register_map: Dict[str, Callable[[Any], None]]  = {}
    __instance = None  # type: PluginRegistry

    @classmethod
    def getInstance(cls, *args, **kwargs) -> "PluginRegistry":
        return cls.__instance<|MERGE_RESOLUTION|>--- conflicted
+++ resolved
@@ -51,13 +51,9 @@
             raise RuntimeError("Try to create singleton '%s' more than once" % self.__class__.__name__)
 
         super().__init__(parent)
-<<<<<<< HEAD
         PluginRegistry.__instance = self
 
-        self.preloaded_plugins = []  # type: List[str]  # List of plug-in names that must be loaded before the rest, if the plug-ins are available. They are loaded in this order too.
-=======
         self.preloaded_plugins: List[str] = []  # List of plug-in names that must be loaded before the rest, if the plug-ins are available. They are loaded in this order too.
->>>>>>> 3de640af
 
         self._application: Application = application
         self._api_version: Version = application.getAPIVersion()
