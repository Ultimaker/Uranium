# Copyright (c) 2022 Ultimaker B.V.
# Uranium is released under the terms of the LGPLv3 or higher.

import json
import os
import shutil
import tempfile
import urllib.parse  # For interpreting escape characters using unquote_plus.
import zipfile
from json import JSONDecodeError
from typing import Any, Dict, List, Optional, Set, Tuple, cast, TYPE_CHECKING, MutableMapping

from PyQt6.QtCore import pyqtSlot, QObject, pyqtSignal, QUrl, pyqtProperty, QCoreApplication

from UM import i18nCatalog
from UM.Logger import Logger
from UM.Message import Message
from UM.MimeTypeDatabase import MimeTypeDatabase  # To get the type of container we're loading.
from UM.Resources import Resources
from UM.Version import Version as UMVersion

catalog = i18nCatalog("uranium")

if TYPE_CHECKING:
    from UM.Qt.QtApplication import QtApplication

PackageData = MutableMapping[str, Any]
PackageDataDict = MutableMapping[str, PackageData]

class PackageManager(QObject):
    Version = 1

    def __init__(self, application: "QtApplication", parent: Optional[QObject] = None) -> None:
        super().__init__(parent)

        self._application = application
        self._container_registry = self._application.getContainerRegistry()
        self._plugin_registry = self._application.getPluginRegistry()

        # JSON files that keep track of all installed packages.
        self._user_package_management_file_path: Optional[str] = None
        self._bundled_package_management_file_paths: List[str] = []
        for search_path in Resources.getAllPathsForType(Resources.BundledPackages):
            if not os.path.isdir(search_path):
                continue

            # Load all JSON files that are located in the bundled_packages directory.
            try:
                for file_name in os.listdir(search_path):
                    if not file_name.endswith(".json"):
                        continue
                    file_path = os.path.join(search_path, file_name)
                    if not os.path.isfile(file_path):
                        continue
                    self._bundled_package_management_file_paths.append(file_path)
                    Logger.log("i", "Found bundled packages JSON file: {location}".format(location = file_path))
            except EnvironmentError as e:  # Unable to read directory. Could be corrupt disk or insufficient access to list the directory.
                Logger.log("e", f"Unable to read package directory to search for packages JSON files: {str(e)}")
                pass

        for search_path in (Resources.getDataStoragePath(), Resources.getConfigStoragePath()):
            candidate_user_path = os.path.join(search_path, "packages.json")
            if os.path.exists(candidate_user_path):
                self._user_package_management_file_path = candidate_user_path
        if self._user_package_management_file_path is None:  # Doesn't exist yet.
            self._user_package_management_file_path = os.path.join(Resources.getDataStoragePath(), "packages.json")

        self._installation_dirs_dict: Dict[str, str] = {"plugins": os.path.abspath(Resources.getStoragePath(Resources.Plugins))}

        self._bundled_package_dict: PackageDataDict = {}  # A dict of all bundled packages
        self._installed_package_dict: PackageDataDict = {}  # A dict of all installed packages
        self._to_remove_package_set: Set[str] = set()  # A set of packages that need to be removed at the next start
        self._to_install_package_dict: PackageDataDict = {}  # A dict of packages that need to be installed at the next start
        self._dismissed_packages: Set[str] = set()  # A set of packages that are dismissed by the user
        self._installed_packages: PackageDataDict = {}  # A dict of packages that were installed during startup

        # There can be plugins that provide remote packages (and thus, newer / different versions for a package).
        self._available_package_versions: Dict[str, Set[UMVersion]] = {}

        self._packages_with_update_available: Set[str] = set()

    packageInstalled = pyqtSignal(str)  # Emits the package_id (str) of an installed package
    packageUninstalled = pyqtSignal(str)  # Emits the package_id (str) of an installed package
    packageInstallingFailed = pyqtSignal(str)
    installedPackagesChanged = pyqtSignal()  # Emitted whenever the installed packages collection have been changed.
    packagesWithUpdateChanged = pyqtSignal()

    def initialize(self) -> None:
        self._loadManagementData()
        self._removeAllScheduledPackages()
        self._installAllScheduledPackages()

    # Notify the Package manager that there is an alternative version for a given package.
    def addAvailablePackageVersion(self, package_id: str, version: "UMVersion") -> None:
        if package_id not in self._available_package_versions:
            self._available_package_versions[package_id] = set()
        self._available_package_versions[package_id].add(version)

        if self.checkIfPackageCanUpdate(package_id):
            self._packages_with_update_available.add(package_id)
            self.packagesWithUpdateChanged.emit()

    @pyqtProperty("QStringList", notify = packagesWithUpdateChanged)
    def packagesWithUpdate(self) -> Set[str]:
        return self._packages_with_update_available

    def setPackagesWithUpdate(self, packages: Set[str]) -> None:
        """Alternative way of setting the available package updates without having to check all packages in the
        cloud. """

        self._packages_with_update_available = packages
        self.packagesWithUpdateChanged.emit()

    def isPackageCompatible(self, package_api_version: UMVersion) -> bool:
        """
        Check whether an API version is compatible with the application's API
        version.
        :param package_api_version: The API version to check.
        :return: ``True`` if packages with this API version are compatible, or
        ``False`` if they are not.
        """
        app_api_version = self._application.getAPIVersion()

        if app_api_version.getMajor() != package_api_version.getMajor():
            return False

        # minor versions are backwards compatible
        if app_api_version.getMinor() < package_api_version.getMinor():
            return False

        return True

    def checkIfPackageCanUpdate(self, package_id: str) -> bool:
        available_versions = self._available_package_versions.get(package_id)

        if available_versions is None:
            return False

        current_version = None

        bundled_package_dict = self._bundled_package_dict.get(package_id)
        if bundled_package_dict is not None:
            current_version = UMVersion(bundled_package_dict["package_info"]["package_version"])

        installed_package_dict = self._installed_package_dict.get(package_id)
        if installed_package_dict is not None:
            if package_id not in self.getToRemovePackageIDs():
                current_version = UMVersion(installed_package_dict["package_info"]["package_version"])
        # One way to check if the package has been updated in looking at the to_install information in the packages.json
        to_install_package_dict = self._to_install_package_dict.get(package_id)
        if to_install_package_dict is not None: # If it's marked as to_install, that means package will be installed upon restarting
            return False

        if current_version is not None:
            for available_version in available_versions:
                if current_version < available_version:
                    # Stop looking, there is at least one version that is higher.
                    return True

        return False

    # (for initialize) Loads the package management file if exists
    def _loadManagementData(self) -> None:
        # The bundled package management file should always be there
        if len(self._bundled_package_management_file_paths) == 0:
            Logger.log("w", "Bundled package management files could not be found!")
            return
        # Load the bundled packages:
        self._bundled_package_dict = {}
        for search_path in self._bundled_package_management_file_paths:
            try:
                with open(search_path, "r", encoding = "utf-8") as f:
                    self._bundled_package_dict.update(json.load(f))
                    Logger.log("i", "Loaded bundled packages data from %s", search_path)
            except (UnicodeDecodeError, JSONDecodeError):
                Logger.logException("e", "Can't decode package management files. File is corrupt.")
                return
            except FileNotFoundError:
                Logger.error("Package management file {search_path} doesn't exist.".format(search_path = search_path))
                return
            except EnvironmentError as e:
                Logger.error("Unable to read package management file {search_path}: {err}".format(search_path = search_path, err = str(e)))
                return

        # Need to use the file lock here to prevent concurrent I/O from other processes/threads
        container_registry = self._application.getContainerRegistry()
        with container_registry.lockFile():
            try:
                # Load the user packages:
                with open(cast(str, self._user_package_management_file_path), "r", encoding = "utf-8") as f:
                    try:
                        management_dict = json.load(f)
                    except (JSONDecodeError, UnicodeDecodeError):
                        # The file got corrupted, ignore it. This happens extremely infrequently.
                        # The file will get overridden once a user downloads something.
                        return
                    self._installed_package_dict = management_dict.get("installed", {})
                    self._to_remove_package_set = set(management_dict.get("to_remove", []))
                    self._to_install_package_dict = management_dict.get("to_install", {})
                    self._dismissed_packages = set(management_dict.get("dismissed", []))
                    Logger.log("i", "Loaded user packages management file from %s", self._user_package_management_file_path)
            except FileNotFoundError:
                Logger.log("i", "User package management file %s doesn't exist, do nothing", self._user_package_management_file_path)
                return
            except EnvironmentError:
                Logger.warning("User package management file is inaccessible! Can't see if we need to install packages!")
                return

        # For packages that become bundled in the new releases, but a lower version was installed previously, we need
        # to remove the old lower version that's installed in the user's folder.
        for package_id, installed_package_dict in self._installed_package_dict.items():
            bundled_package_dict = self._bundled_package_dict.get(package_id)
            if bundled_package_dict is None:
                continue

            should_install = self._shouldInstallCandidate(installed_package_dict["package_info"],
                                                  bundled_package_dict["package_info"])
            # The bundled package is newer
            if not should_install:
                self._to_remove_package_set.add(package_id)
                continue

        # Also check the to-install packages to avoid installing packages that have a lower version than the bundled
        # ones.
        to_remove_package_ids = set()
        for package_id, to_install_package_dict in self._to_install_package_dict.items():
            bundled_package_dict = self._bundled_package_dict.get(package_id)
            if bundled_package_dict is None:
                continue

            should_install = self._shouldInstallCandidate(to_install_package_dict["package_info"],
                                                  bundled_package_dict["package_info"])
            # The bundled package is newer
            if not should_install:
                Logger.info(
                    "Ignoring package {} since it's sdk or package version is lower than the bundled package",
                    package_id
                )
                to_remove_package_ids.add(package_id)
                continue
        for package_id in to_remove_package_ids:
            del self._to_install_package_dict[package_id]

    # Compares the SDK versions and the package versions of the two given package info dicts.
    # Returns True if the candidate is preferred over the base
    #  - The package with the higher SDK version is considered having the higher version number. If they are the same,
    #  - if the based package version is greater than or equal to the given package, -1 is returned. Otherwise, 1.
    def _shouldInstallCandidate(self, candidate_dict: PackageData, base_dict: PackageData) -> bool:
        # If the base version has a higher SDK version, use the based version by removing the candidate one.
        sdk_version_candidate = UMVersion(candidate_dict["sdk_version"])
        if not self.isPackageCompatible(sdk_version_candidate):
            return False

        # Remove the package with the old version to favour the newer based version.
        version_candidate = UMVersion(candidate_dict["package_version"])
        version_base = UMVersion(base_dict["package_version"])
        if version_candidate <= version_base:
            return False

        return True

    def _saveManagementData(self) -> None:
        # Need to use the file lock here to prevent concurrent I/O from other processes/threads
        container_registry = self._application.getContainerRegistry()
        with container_registry.lockFile():
            try:
                with open(cast(str, self._user_package_management_file_path), "w", encoding = "utf-8") as f:
                    data_dict = {"version": PackageManager.Version,
                                 "installed": self._installed_package_dict,
                                 "to_remove": list(self._to_remove_package_set),
                                 "to_install": self._to_install_package_dict,
                                 "dismissed": list(self._dismissed_packages)}
                    json.dump(data_dict, f, sort_keys = True, indent = 4)
                    Logger.log("i", "Package management file %s was saved", self._user_package_management_file_path)
            except EnvironmentError as e:  # Can't save for whatever reason (permissions, missing directory, hard drive full, etc).
                Logger.error("Unable to save package management file to {path}: {err}".format(path = self._user_package_management_file_path, err = str(e)))

    # (for initialize) Removes all packages that have been scheduled to be removed.
    def _removeAllScheduledPackages(self) -> None:
        Logger.info("Attempting to remove the following scheduled packages: {packages}".format(
                                            packages = "- " + "\n- ".join(self._to_remove_package_set)))
        remove_failures = set()
        for package_id in self._to_remove_package_set:
            try:
                self._purgePackage(package_id)
                del self._installed_package_dict[package_id]
            except:
                Logger.logException("w", f"Failed to remove package: [{package_id}]")
                remove_failures.add(package_id)

        if remove_failures:

            message = Message(catalog.i18nc("@error:uninstall",
                                            "There were some errors uninstalling the following packages: {packages}".format(
                                            packages = "- " + "\n- ".join(remove_failures))),
                              title = catalog.i18nc("@info:title", "Uninstalling errors"),
                              message_type = Message.MessageType.ERROR)
            message.show()

        if self._to_remove_package_set:  # Only remove packages if something changed.
            self._to_remove_package_set = set()
            self._saveManagementData()

    # (for initialize) Installs all packages that have been scheduled to be installed.
    def _installAllScheduledPackages(self) -> None:
        while self._to_install_package_dict:
            package_id, package_info = list(self._to_install_package_dict.items())[0]
            installing_plugin_msg = catalog.i18nc("@info:progress Don't translate {package_id}", "Installing plugin {package_id}...").format(package_id = package_id)
            self._application.showSplashMessage(installing_plugin_msg)
            self._installPackage(package_info)
            if package_id in self._installed_package_dict:
                # Only add the data if it succeeded.
                self._installed_packages[package_id] = self._installed_package_dict[package_id]
            # Regardless of success / failure, we should remove the data from the install list.
            del self._to_install_package_dict[package_id]
            self._saveManagementData()

    def getBundledPackageInfo(self, package_id: str) -> Optional[PackageData]:
        package_info = None
        if package_id in self._bundled_package_dict:
            package_info = self._bundled_package_dict[package_id]["package_info"]
        return package_info

    # Checks the given package is installed. If so, return a dictionary that contains the package's information.
    def getInstalledPackageInfo(self, package_id: str) -> Optional[PackageData]:
        if package_id in self._to_remove_package_set:
            return None

        package_info = None
        if package_id in self._to_install_package_dict:
            package_info = self._to_install_package_dict[package_id]["package_info"]
            package_info["is_installed"] = False
        elif package_id in self._installed_package_dict:
            package_info = self._installed_package_dict[package_id]["package_info"]
            package_info["is_installed"] = True
        elif package_id in self._bundled_package_dict:
            package_info = self._bundled_package_dict[package_id]["package_info"]
            package_info["is_installed"] = True

        if package_info:
            # We also need to get information from the plugin registry such as if a plugin is active
            package_info["is_active"] = self._plugin_registry.isActivePlugin(package_id)
            # If the package ID is in bundled, label it as such
            package_info["is_bundled"] = package_info["package_id"] in self._bundled_package_dict.keys() and not self.isUserInstalledPackage(package_info["package_id"])

        return package_info

    def getInstalledPackageIDs(self) -> Set[str]:
        """
        Get packages ID's that were installed. This does not contain bundled plugins.
        :return: Set of id's of installed packages
        """
        installed_ids: Set[str] = set()
        if self._installed_package_dict.keys():
            installed_ids = installed_ids.union(set(self._installed_package_dict.keys()))

        installed_ids = installed_ids.difference(self._to_remove_package_set)
        # If it's going to be installed and to be removed, then the package is being updated and it should be listed.
        if self._to_install_package_dict.keys():
            installed_ids = installed_ids.union(set(self._to_install_package_dict.keys()))
        return installed_ids

    def getAllInstalledPackageIDs(self) -> Set[str]:
        # Add bundled, installed, and to-install packages to the set of installed package IDs
        all_installed_ids: Set[str] = set()

        if self._bundled_package_dict.keys():
            all_installed_ids = all_installed_ids.union(set(self._bundled_package_dict.keys()))
        if self._installed_package_dict.keys():
            all_installed_ids = all_installed_ids.union(set(self._installed_package_dict.keys()))
        all_installed_ids = all_installed_ids.difference(self._to_remove_package_set)
        # If it's going to be installed and to be removed, then the package is being updated and it should be listed.
        if self._to_install_package_dict.keys():
            all_installed_ids = all_installed_ids.union(set(self._to_install_package_dict.keys()))

        return all_installed_ids

    def getAllInstalledPackageIdsAndVersions(self) -> List[Tuple[str, str]]:
        """Get a list of tuples that contain the package ID and version.

        Used by the Marketplace to check which packages have updates available.
        """

        package_ids_and_versions: List[Tuple[str, str]] = []
        all_installed_ids = self.getAllInstalledPackageIDs()
        for package_id in all_installed_ids:
            package_info = self.getInstalledPackageInfo(package_id)
            if package_info is None:
                continue
            if "package_version" not in package_info:
                continue
            package_ids_and_versions.append((package_id, package_info["package_version"]))
        return package_ids_and_versions

    def getAllInstalledPackagesInfo(self) -> Dict[str, List[PackageData]]:

        all_installed_ids = self.getAllInstalledPackageIDs()

        # map of <package_type> -> <package_id> -> <package_info>
        installed_packages_dict: Dict[str, List[PackageData]] = {}
        for package_id in all_installed_ids:
            # Skip required plugins as they should not be tampered with
            if package_id in self._application.getRequiredPlugins():
                continue

            package_info = self.getInstalledPackageInfo(package_id)

            if package_info is None:
                continue

            # If there is not a section in the dict for this type, add it
            if package_info["package_type"] not in installed_packages_dict:
                installed_packages_dict[package_info["package_type"]] = []

            # Finally, add the data
            installed_packages_dict[package_info["package_type"]].append(package_info)

        return installed_packages_dict

    def getToRemovePackageIDs(self) -> Set[str]:
        return self._to_remove_package_set

    def dismissAllIncompatiblePackages(self, incompatible_packages: List[str]) -> None:
        self._dismissed_packages.update(incompatible_packages)
        self._saveManagementData()
        Logger.debug("Dismissed Incompatible package(s): {}".format(incompatible_packages))

    def getDismissedPackages(self) -> List[str]:
        return list(self._dismissed_packages)

    def reEvaluateDismissedPackages(self, subscribed_packages_payload: List[PackageData], sdk_version: str) -> None:
        """
        It removes a package from the "dismissed incompatible packages" list, if
        it gets updated in the meantime. We check every package from the payload
        against our current Cura SDK version, and if it is in there - we remove
        the already dismissed package from the above mentioned list.
        :param subscribed_packages_payload: The response from Web Cura, a list
        of packages that a user is subscribed to.
        :param sdk_version: Current Cura SDK version.
        """
        dismissed_packages = self.getDismissedPackages()
        if dismissed_packages:
            for package in subscribed_packages_payload:
                if package["package_id"] in dismissed_packages and sdk_version in package["sdk_versions"]:
                    self.removeFromDismissedPackages(package["package_id"])

    def removeFromDismissedPackages(self, package: str) -> None:
        if package in self._dismissed_packages:
            self._dismissed_packages.remove(package)
            Logger.debug("Removed package [%s] from the dismissed packages list" % package)

    # Checks if the given package is installed (at all).
    def isPackageInstalled(self, package_id: str) -> bool:
        return self.getInstalledPackageInfo(package_id) is not None

<<<<<<< HEAD
    # Checks if the given package is installed and enabled.
=======
    # Returns a list of all packages that are both installed and enabled.
>>>>>>> 68183176
    @pyqtProperty("QList<QString>", notify=installedPackagesChanged)
    def allEnabledPackages(self) -> List[str]:
        enabled_packages = []
        for package_id in self.getAllInstalledPackageIDs():
            package_info = self.getInstalledPackageInfo(package_id)
            if package_info is not None and package_info["is_active"]:
                enabled_packages.append(package_id)
        return enabled_packages

    @pyqtSlot(QUrl)
    def installPackageViaDragAndDrop(self, file_url: str) -> None:
        """This is called by drag-and-dropping curapackage files."""
        filename = QUrl(file_url).toLocalFile()
        return self.installPackage(filename)

    def reinstallPackage(self, package_id: str) -> bool:
        """Attempts to 'reinstall' a package which was scheduled for removal on the next start-up

        :param package_id: The package ID to be reinstalled
        :return: True if it was successfully 'reinstalled' False otherwise
        """
        if package_id not in self._to_remove_package_set:
            return False
        if package_id in self._installed_package_dict:
            self._to_remove_package_set.remove(package_id)
            self._saveManagementData()
            self.installedPackagesChanged.emit()
            self.packageInstalled.emit(package_id)
            Logger.info(f"Reinstalled package [{package_id}]")
            return True
        return False

    @pyqtSlot(str)
    def installPackage(self, filename: str) -> Optional[str]:
        """Schedules the given package file to be installed upon the next start.

        :return: The to-be-installed package_id or None if something went wrong
        """

        has_changes = True
        package_id = ""
        try:
            # Get package information
            package_info = self.getPackageInfo(filename)
            if not package_info:
                return None
            package_id = package_info["package_id"]

            # If the package is being installed but it is in the list on to remove, then it is deleted from that list.
            if package_id in self._to_remove_package_set:
                self._to_remove_package_set.remove(package_id)

            # We do not check if the same package has been installed already here because, for example, in Cura,
            # it may need to install a package with the same package-version but with a higher SDK version. So,
            # the package-version is not the only version that can be in play here.

            # Need to use the lock file to prevent concurrent I/O issues.
            with self._container_registry.lockFile():
                Logger.log("i", "Package [%s] version [%s] is scheduled to be installed.",
                           package_id, package_info["package_version"])
                # Copy the file to cache dir so we don't need to rely on the original file to be present
                package_cache_dir = os.path.join(os.path.abspath(Resources.getCacheStoragePath()), "cura_packages")
                if not os.path.exists(package_cache_dir):
                    os.makedirs(package_cache_dir, exist_ok=True)

                target_file_path = os.path.join(package_cache_dir, package_id + ".curapackage")
                shutil.copy2(filename, target_file_path)

                self._to_install_package_dict[package_id] = {"package_info": package_info,
                                                             "filename": target_file_path}
        except:
            has_changes = False
            Logger.logException("c", "Failed to install package file '%s'", filename)
        finally:
            self._saveManagementData()
            if has_changes:
                self.installedPackagesChanged.emit()

                if package_id in self._packages_with_update_available:
                    self.packagesWithUpdateChanged.emit()

        if has_changes:
            self.packageInstalled.emit(package_id)
            return package_id
        else:
            self.packageInstallingFailed.emit(package_id)
            return None

    # Schedules the given package to be removed upon the next start.
    # \param package_id id of the package
    # \param force_add is used when updating. In that case you actually want to uninstall & install
    @pyqtSlot(str)
    def removePackage(self, package_id: str, force_add: bool = False) -> None:
        Logger.log("i", "Removing package [%s]", package_id)
        # Check the delayed installation and removal lists first
        if not self.isPackageInstalled(package_id):
            Logger.log("w", "Attempt to remove package [%s] that is not installed, do nothing.", package_id)
            return

        if package_id not in self._to_install_package_dict or force_add:

            # Schedule for a delayed removal
            self._to_remove_package_set.add(package_id)
        else:
            if package_id in self._to_install_package_dict:
                # Remove from the delayed installation list if present
                del self._to_install_package_dict[package_id]
                if package_id in self._installed_package_dict:
                    self._to_remove_package_set.add(package_id)

        self._saveManagementData()
        self.installedPackagesChanged.emit()
        if not self.isBundledPackage(package_id):
            self.packageUninstalled.emit(package_id)

        # It might be that a certain update is suddenly available again!
        if self.checkIfPackageCanUpdate(package_id):
            self._packages_with_update_available.add(package_id)
            self.packagesWithUpdateChanged.emit()

    def isUserInstalledPackage(self, package_id: str) -> bool:
        """Is the package an user installed package?"""

        return package_id in self._installed_package_dict

    def isBundledPackage(self, package_id: str) -> bool:
        """Is the package a bundled package?"""

        return package_id in self._bundled_package_dict

    # Removes everything associated with the given package ID.
    def _purgePackage(self, package_id: str) -> None:
        # Iterate through all directories in the data storage directory and look for sub-directories that belong to
        # the package we need to remove, that is the sub-dirs with the package_id as names, and remove all those dirs.
        data_storage_dir = os.path.abspath(Resources.getDataStoragePath())

        for root, dir_names, _ in os.walk(data_storage_dir):
            for dir_name in dir_names:
                package_dir = os.path.join(root, dir_name, package_id)
                if os.path.exists(package_dir):
                    Logger.log("i", "Removing '%s' for package [%s]", package_dir, package_id)
                    shutil.rmtree(package_dir)
            break

    # Installs all files associated with the given package.
    def _installPackage(self, installation_package_data: PackageData) -> None:
        package_info = installation_package_data["package_info"]
        filename = installation_package_data["filename"]

        package_id = package_info["package_id"]
        Logger.log("i", "Installing package [%s] from file [%s]", package_id, filename)

        # Load the cached package file and extract all contents to a temporary directory
        if not os.path.exists(filename):
            Logger.log("w", "Package [%s] file '%s' is missing, cannot install this package", package_id, filename)
            return
        try:
            with zipfile.ZipFile(filename, "r") as archive:
                name_list = archive.namelist()
                temp_dir = tempfile.TemporaryDirectory()
                for archive_filename in name_list:
                    archive.extract(archive_filename, temp_dir.name)
                    QCoreApplication.processEvents()
        except Exception:
            Logger.logException("e", "Failed to install package from file [%s]", filename)
            return

        # Remove it first and then install
        try:
            self._purgePackage(package_id)
        except Exception as e:
            message = Message(catalog.i18nc("@error:update",
                                            "There was an error uninstalling the package {package} before installing "
                                            "new version:\n{error}.\nPlease try to upgrade again later.".format(
                                            package = package_id, error = str(e))),
                              title = catalog.i18nc("@info:title", "Updating error"),
                              message_type = Message.MessageType.ERROR)
            message.show()
            return

        # Copy the folders there
        for sub_dir_name, installation_root_dir in self._installation_dirs_dict.items():
            src_dir_path = os.path.join(temp_dir.name, "files", sub_dir_name)
            dst_dir_path = os.path.join(installation_root_dir, package_id)

            if not os.path.exists(src_dir_path):
                Logger.log("w", "The path %s does not exist, so not installing the files", src_dir_path)
                continue
            try:
                self.__installPackageFiles(package_id, src_dir_path, dst_dir_path)
            except EnvironmentError as e:
                Logger.log("e", "Can't install package due to EnvironmentError: {err}".format(err = str(e)))
                continue

        # Remove the file
        try:
            os.remove(filename)
        except Exception:
            Logger.log("w", "Tried to delete file [%s], but it failed", filename)

        # Move the info to the installed list of packages only when it succeeds
        self._installed_package_dict[package_id] = self._to_install_package_dict[package_id]
        self._installed_package_dict[package_id]["package_info"]["is_installed"] = True

    def __installPackageFiles(self, package_id: str, src_dir: str, dst_dir: str) -> None:
        Logger.log("i", "Moving package {package_id} from {src_dir} to {dst_dir}".format(package_id=package_id, src_dir=src_dir, dst_dir=dst_dir))
        try:
            shutil.move(src_dir, dst_dir)
        except FileExistsError:
            Logger.log("w", "Not moving %s to %s as the destination already exists", src_dir, dst_dir)
        except EnvironmentError as e:
            Logger.log("e", "Can't install package, operating system is blocking it: {err}".format(err = str(e)))

    # Gets package information from the given file.
    def getPackageInfo(self, filename: str) -> PackageData:
        package_json: PackageData = {}
        try:
            with zipfile.ZipFile(filename) as archive:
                # Go through all the files and use the first successful read as the result
                for file_info in archive.infolist():
                    if file_info.filename.endswith("package.json"):
                        Logger.log("d", "Found potential package.json file '%s'", file_info.filename)
                        try:
                            with archive.open(file_info.filename, "r") as f:
                                package_json = json.loads(f.read().decode("utf-8"))

                            # Add by default properties
                            package_json["is_active"] = True
                            package_json["is_bundled"] = False
                            package_json["is_installed"] = False
                            break
                        except:
                            Logger.logException("e", "Failed to load potential package.json file '%s' as text file.",
                                                file_info.filename)
        except (zipfile.BadZipFile, LookupError):  # Corrupt zip file, or unknown encoding.
            Logger.logException("e", "Failed to unpack the file %s", filename)
        return package_json

    # Gets the license file content if present in the given package file.
    # Returns None if there is no license file found.
    def getPackageLicense(self, filename: str) -> Optional[str]:
        license_string = None
        def is_license(zipinfo: zipfile.ZipInfo) -> bool:
            return os.path.basename(zipinfo.filename).startswith("LICENSE")
        try:
            with zipfile.ZipFile(filename) as archive:
                # Go through all the files and use the first successful read as the result
                license_files = sorted(filter(is_license, archive.infolist()), key = lambda x: len(x.filename))  # Find the one with the shortest path.
                for file_info in license_files:
                    Logger.log("d", "Found potential license file '{filename}'".format(filename = file_info.filename))
                    try:
                        with archive.open(file_info.filename, "r") as f:
                            data = f.read()
                        license_string = data.decode("utf-8")
                        break
                    except:
                        Logger.logException("e", "Failed to load potential license file '%s' as text file.", file_info.filename)
                        license_string = None
        except zipfile.BadZipFile as e:
            Logger.error("Package is corrupt: {err}".format(err = str(e)))
            license_string = None
        except (UnicodeDecodeError, LookupError):
            Logger.error("Package filenames are not UTF-8 encoded! Encoding unknown.")
            license_string = None
        return license_string

    @staticmethod
    def getPackageFiles(package_id) -> List[Tuple[str, List[str]]]:
        """Find the package files by package_id by looking at the installed folder"""

        data_storage_dir = os.path.abspath(Resources.getDataStoragePath())

        os_walk = []
        dirs_to_check = []
        result = []  # 2-tuples of (dir, file_names)
        for root_path, dir_names, file_names in os.walk(data_storage_dir):
            os_walk.append((root_path, dir_names, file_names))
            for dir_name in dir_names:
                package_dir = os.path.join(root_path, dir_name, package_id)
                if os.path.exists(package_dir):
                    dirs_to_check.append(package_dir)

        for root_path, dir_names, file_names in os_walk:
            for dir_to_check in dirs_to_check:
                if root_path.startswith(dir_to_check):
                    result.append((root_path, file_names))

        return result

    @staticmethod
    def getPackageContainerIds(package_id: str) -> List[str]:
        """Return container ids for contents found with package_id"""

        package_files = PackageManager.getPackageFiles(package_id)
        ids = []
        for root_path, file_names in package_files:
            for file_name in file_names:
                path = os.path.join(root_path, file_name)
                id = PackageManager.convertPathToId(path)
                if id:
                    ids.append(id)
        return ids

    @staticmethod
    def convertPathToId(path: str) -> str:
        """Try to return Id for given path by looking at its existence in the mimetype database"""

        mime = None
        try:
            mime = MimeTypeDatabase.getMimeTypeForFile(path)
        except MimeTypeDatabase.MimeTypeNotFoundError:
            pass
        if mime:
            return urllib.parse.unquote_plus(mime.stripExtension(os.path.basename(path)))
        else:
            return ""

    def getPackagesInstalledOnStartup(self) -> PackageDataDict:
        return self._installed_packages

    def getPackagesToInstall(self) -> PackageDataDict:
        return self._to_install_package_dict

    @pyqtProperty(bool, notify = installedPackagesChanged)
    def hasPackagesToRemoveOrInstall(self) -> bool:
        return len(self._to_remove_package_set) > 0 or len(self._to_install_package_dict) > 0

    def canDowngrade(self, package_id: str) -> bool:
        """ Checks if the local installed package has a higher version than the bundled package

        :return: ``True`` if the package can be downgraded to a bundled version, ``False`` if the bundled version is
        higher or the same. Also returns ``False`` if there is only a bundled or an installed package present on the
        system.
        """
        local_package = self.getInstalledPackageInfo(package_id)
        if local_package is None:
            return False

        bundled_package = self.getBundledPackageInfo(package_id)
        if bundled_package is None:
            return False

        local_version = UMVersion(local_package["package_version"])
        bundled_version = UMVersion(bundled_package["package_version"])
        return bundled_version < local_version

__all__ = ["PackageManager"]<|MERGE_RESOLUTION|>--- conflicted
+++ resolved
@@ -453,11 +453,7 @@
     def isPackageInstalled(self, package_id: str) -> bool:
         return self.getInstalledPackageInfo(package_id) is not None
 
-<<<<<<< HEAD
-    # Checks if the given package is installed and enabled.
-=======
     # Returns a list of all packages that are both installed and enabled.
->>>>>>> 68183176
     @pyqtProperty("QList<QString>", notify=installedPackagesChanged)
     def allEnabledPackages(self) -> List[str]:
         enabled_packages = []
