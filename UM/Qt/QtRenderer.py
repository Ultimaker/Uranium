--- conflicted
+++ resolved
@@ -21,10 +21,7 @@
 from UM.Logger import Logger
 
 import numpy
-<<<<<<< HEAD
-=======
-import copy
->>>>>>> d2c08e9c
+
 
 vertexBufferProperty = "__qtgl2_vertex_buffer"
 indexBufferProperty = "__qtgl2_index_buffer"
