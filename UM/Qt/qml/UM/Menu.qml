import QtQuick 2.12
import QtQuick.Controls 2.12

import UM 1.5 as UM

Menu
{
    id: root

    // This is a work around for menu's not actually being visual items. Upon creation, a visual item is created
    // The work around is based on the suggestion given in https://stackoverflow.com/questions/59167352/qml-how-to-hide-submenu
    property bool shouldBeVisible: true
    onParentChanged:  handleVisibility()
    function handleVisibility()
    {
        if(parent)
        {
            root.parent.visible = shouldBeVisible
<<<<<<< HEAD
            root.parent.height = shouldBeVisible ? UM.Theme.getSize("context_menu").height : 0
=======
            root.parent.height = shouldBeVisible ? UM.Theme.getSize("menu").height : 0
>>>>>>> 41627cb3
        }
    }
    Component.onCompleted: handleVisibility()
    onShouldBeVisibleChanged: handleVisibility()
}<|MERGE_RESOLUTION|>--- conflicted
+++ resolved
@@ -16,11 +16,7 @@
         if(parent)
         {
             root.parent.visible = shouldBeVisible
-<<<<<<< HEAD
-            root.parent.height = shouldBeVisible ? UM.Theme.getSize("context_menu").height : 0
-=======
             root.parent.height = shouldBeVisible ? UM.Theme.getSize("menu").height : 0
->>>>>>> 41627cb3
         }
     }
     Component.onCompleted: handleVisibility()
