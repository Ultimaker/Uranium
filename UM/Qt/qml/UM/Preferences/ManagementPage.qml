// Copyright (c) 2022 Ultimaker B.V.
// Uranium is released under the terms of the LGPLv3 or higher.

import QtQuick 2.1
import QtQuick.Controls 2.15
import QtQuick.Layouts 1.1

import UM 1.5 as UM

PreferencesPage
{
    id: base

    property alias model: objectList.model
    property alias section: objectList.section
    property alias delegate: objectList.delegate
    property alias sectionRole: objectList.section.property

    property bool detailsVisible: true

    property variant objectList: objectList
    property variant currentItem: null
    property alias detailsPlaneCation: detailsPlaneCationLabel.text
    property alias scrollviewCaption: scrollViewCaptionLabel.text

    default property alias content: detailsPane.children
    property alias listContent: objectListBackground.children

    signal itemActivated()
    signal hamburgeButtonClicked(Item hamburger_button)
    property alias hamburgerButtonVisible: hamburgerButton.visible

    resetEnabled: false

    property string activeId: ""
    property int activeIndex: -1

    UM.Label
    {
        id: scrollViewCaptionLabel
        anchors
        {
            top: parent.top
            left: parent.left
        }
        visible: text != ""
        width: objectListBackground.width
        elide: Text.ElideRight
        textFormat: Text.StyledText
    }

    Rectangle
    {
        id: objectListBackground
        color: UM.Theme.getColor("main_background")
        border.width: UM.Theme.getSize("default_lining").width
        border.color: UM.Theme.getColor("thick_lining")
        anchors
        {
            top: scrollViewCaptionLabel.visible ? scrollViewCaptionLabel.bottom : parent.top
            topMargin: scrollViewCaptionLabel.visible ? UM.Theme.getSize("default_margin").height : 0
            bottom: parent.bottom
            left: parent.left
        }
        width: base.detailsVisible ? Math.round(parent.width * 0.3) : parent.width
        ListView
        {
            id: objectList

            clip: true
            ScrollBar.vertical: UM.ScrollBar {}
            anchors.fill: parent
            anchors.margins: UM.Theme.getSize("default_margin").height
            anchors.topMargin: UM.Theme.getSize("narrow_margin").height
            currentIndex: activeIndex
            interactive: false
            onCurrentIndexChanged:
            {
                // Explicitly trigger onCurrentItemChanged
                base.currentItem = null;
                base.currentItem = (currentIndex != null) ? model.getItem(currentIndex) : null;
            }

            section.criteria: ViewSection.FullString
            section.delegate: Rectangle
            {
<<<<<<< HEAD
                width: objectList.width - objectList.ScrollBar.vertical.width
                height: childrenRect.height + UM.Theme.getSize("narrow_margin").height
                color: UM.Theme.getColor("background_1")

                UM.Label
=======
                id: objectList

                clip: true
                ScrollBar.vertical: UM.ScrollBar {}
                anchors.fill: parent
                anchors.margins: UM.Theme.getSize("default_margin").height
                anchors.topMargin: UM.Theme.getSize("narrow_margin").height
                currentIndex: activeIndex
                boundsBehavior: Flickable.StopAtBounds
                onCurrentIndexChanged:
>>>>>>> 669dc134
                {
                    anchors.left: parent.left
                    anchors.leftMargin: UM.Theme.getSize("default_lining").width
                    anchors.verticalCenter: parent.verticalCenter
                    text: section
                    font: UM.Theme.getFont("default_bold")
                    color: UM.Theme.getColor("text_default")
                }
            }

            delegate: Rectangle
            {
                width: objectList.width - objectList.ScrollBar.vertical.width
                height: childrenRect.height
                color: ListView.isCurrentItem ? UM.Theme.getColor("text_selection") : UM.Theme.getColor("main_background")
                UM.Label
                {
                    anchors.left: parent.left
                    anchors.leftMargin: UM.Theme.getSize("default_margin").width
                    anchors.right: parent.right
                    text: model.name
                    elide: Text.ElideRight
                    font.italic: model.id == activeId
                }

                MouseArea
                {
                    anchors.fill: parent
                    onClicked:
                    {
                        if(!parent.ListView.isCurrentItem)
                        {
                            parent.ListView.view.currentIndex = index;
                            base.itemActivated();
                        }
                    }
                }
            }
        }
    }

    Item
    {
        id: detailsPlaneCation
        height: childrenRect.height

        anchors
        {
            left: objectListBackground.right
            leftMargin: UM.Theme.getSize("default_margin").width
            top: parent.top
            right: parent.right
        }

        UM.Label
        {
            id: detailsPlaneCationLabel
            anchors.verticalCenter: hamburgerButton.verticalCenter
            font: UM.Theme.getFont("large_bold")
        }

        UM.ToolbarButton
        {
            id: hamburgerButton
            anchors.right: parent.right
            toolItem: UM.RecolorImage
            {
                source: UM.Theme.getIcon("Hamburger")
                color: UM.Theme.getColor("icon")
            }
            onClicked: base.hamburgeButtonClicked(hamburgerButton)
        }
    }

    Item
    {
        id: detailsPane

        anchors
        {
            left: objectListBackground.right
            leftMargin: UM.Theme.getSize("default_margin").width
            top: detailsPlaneCation.bottom
            topMargin: UM.Theme.getSize("narrow_margin").width
            bottom: parent.bottom
            right: parent.right
        }

        visible: base.detailsVisible
    }

    Item
    {
        Connections
        {
            target: objectList.model

            function onItemsChanged()
            {
                var itemIndex = -1;
                if (base.currentItem === null)
                {
                    return;
                }
                for (var i = 0; i < objectList.model.count; ++i)
                {
                    if (objectList.model.getItem(i).id == base.currentItem.id)
                    {
                        itemIndex = i;
                        break;
                    }
                }

                objectList.currentIndex = itemIndex;
                base.currentItem = itemIndex >= 0 ? objectList.model.getItem(itemIndex) : null;
            }
        }
    }
}<|MERGE_RESOLUTION|>--- conflicted
+++ resolved
@@ -73,7 +73,7 @@
             anchors.margins: UM.Theme.getSize("default_margin").height
             anchors.topMargin: UM.Theme.getSize("narrow_margin").height
             currentIndex: activeIndex
-            interactive: false
+            boundsBehavior: Flickable.StopAtBounds
             onCurrentIndexChanged:
             {
                 // Explicitly trigger onCurrentItemChanged
@@ -81,27 +81,15 @@
                 base.currentItem = (currentIndex != null) ? model.getItem(currentIndex) : null;
             }
 
+
             section.criteria: ViewSection.FullString
             section.delegate: Rectangle
             {
-<<<<<<< HEAD
                 width: objectList.width - objectList.ScrollBar.vertical.width
                 height: childrenRect.height + UM.Theme.getSize("narrow_margin").height
                 color: UM.Theme.getColor("background_1")
 
                 UM.Label
-=======
-                id: objectList
-
-                clip: true
-                ScrollBar.vertical: UM.ScrollBar {}
-                anchors.fill: parent
-                anchors.margins: UM.Theme.getSize("default_margin").height
-                anchors.topMargin: UM.Theme.getSize("narrow_margin").height
-                currentIndex: activeIndex
-                boundsBehavior: Flickable.StopAtBounds
-                onCurrentIndexChanged:
->>>>>>> 669dc134
                 {
                     anchors.left: parent.left
                     anchors.leftMargin: UM.Theme.getSize("default_lining").width
