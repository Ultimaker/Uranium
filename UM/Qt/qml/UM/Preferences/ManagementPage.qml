// Copyright (c) 2022 Ultimaker B.V.
// Uranium is released under the terms of the LGPLv3 or higher.

import QtQuick 2.1
import QtQuick.Controls 2.15
import QtQuick.Layouts 1.1

import UM 1.5 as UM

PreferencesPage
{
    id: base

    property alias model: objectList.model
    property alias section: objectList.section
    property alias delegate: objectList.delegate
    property alias sectionRole: objectList.section.property

    property bool detailsVisible: true

    property variant objectList: objectList
    property variant currentItem: null
    property alias detailsPlaneCaption: detailsPlaneCaptionLabel.text
    property alias scrollviewCaption: scrollViewCaptionLabel.text

    default property alias content: detailsPane.children
    property alias listContent: objectListBackground.children

    signal itemActivated()
    signal hamburgeButtonClicked(Item hamburger_button)
    property alias hamburgerButtonVisible: hamburgerButton.visible

    property var isActiveModelFunction: function(model, id) { return model.id == id }

    resetEnabled: false

    property string activeId: ""
    property int activeIndex: -1

    UM.Label
    {
        id: scrollViewCaptionLabel
        anchors
        {
            top: parent.top
            left: parent.left
        }
        visible: text != ""
        width: objectListBackground.width
        elide: Text.ElideRight
        textFormat: Text.StyledText
    }

    Rectangle
    {
        id: objectListBackground
        color: UM.Theme.getColor("main_background")
        border.width: UM.Theme.getSize("default_lining").width
        border.color: UM.Theme.getColor("thick_lining")
        anchors
        {
            top: scrollViewCaptionLabel.visible ? scrollViewCaptionLabel.bottom : parent.top
            topMargin: scrollViewCaptionLabel.visible ? UM.Theme.getSize("default_margin").height : 0
            bottom: parent.bottom
            left: parent.left
        }
        width: base.detailsVisible ? Math.round(parent.width * 0.3) : parent.width
        ListView
        {
            id: objectList

            clip: true
            ScrollBar.vertical: UM.ScrollBar {}
            anchors.fill: parent
            anchors.margins: UM.Theme.getSize("default_margin").height
            anchors.topMargin: UM.Theme.getSize("narrow_margin").height
            currentIndex: activeIndex
            boundsBehavior: Flickable.StopAtBounds
            onCurrentIndexChanged:
            {
                // Explicitly trigger onCurrentItemChanged
                base.currentItem = null;
                base.currentItem = (currentIndex != null) ? model.getItem(currentIndex) : null;
            }


            section.criteria: ViewSection.FullString
            section.delegate: Rectangle
            {
                width: objectList.width - objectList.ScrollBar.vertical.width
                height: childrenRect.height + UM.Theme.getSize("narrow_margin").height
                color: UM.Theme.getColor("background_1")

                UM.Label
                {
                    anchors.left: parent.left
                    anchors.leftMargin: UM.Theme.getSize("default_lining").width
                    anchors.verticalCenter: parent.verticalCenter
                    text: section
                    font: UM.Theme.getFont("default_bold")
                    color: UM.Theme.getColor("text_default")
                }
            }

            delegate: Rectangle
            {
                width: objectList.width - objectList.ScrollBar.vertical.width
                height: childrenRect.height
                color: ListView.isCurrentItem ? UM.Theme.getColor("text_selection") : UM.Theme.getColor("main_background")
                UM.Label
                {
<<<<<<< HEAD
                    anchors.left: parent.left
                    anchors.leftMargin: UM.Theme.getSize("default_margin").width
                    anchors.right: parent.right
                    text: model.name
                    elide: Text.ElideRight
                    font.italic: model.id == activeId
                    wrapMode: Text.NoWrap
=======
                    width: objectList.width - objectList.ScrollBar.vertical.width
                    height: sectionLabel.height + UM.Theme.getSize("narrow_margin").height
                    color: UM.Theme.getColor("background_1")

                    UM.Label
                    {
                        id: sectionLabel
                        anchors.left: parent.left
                        anchors.leftMargin: UM.Theme.getSize("default_lining").width
                        anchors.verticalCenter: parent.verticalCenter
                        text: section
                        font: UM.Theme.getFont("default_bold")
                        color: UM.Theme.getColor("text_default")
                    }
>>>>>>> 4317ef07
                }

                MouseArea
                {
<<<<<<< HEAD
                    anchors.fill: parent
                    onClicked:
=======
                    width: objectList.width - objectList.ScrollBar.vertical.width
                    height: childrenRect.height
                    color: ListView.isCurrentItem ? UM.Theme.getColor("text_selection") : UM.Theme.getColor("main_background")
                    UM.Label
                    {
                        anchors.left: parent.left
                        anchors.leftMargin: UM.Theme.getSize("default_margin").width
                        anchors.right: parent.right
                        text: model.name
                        elide: Text.ElideRight
                        font.italic: isActiveModelFunction(model, activeId)
                        wrapMode: Text.NoWrap
                    }

                    MouseArea
>>>>>>> 4317ef07
                    {
                        if(!parent.ListView.isCurrentItem)
                        {
                            parent.ListView.view.currentIndex = index;
                            base.itemActivated();
                        }
                    }
                }
            }
        }
    }

    Item
    {
        id: detailsPlaneCaption
        height: childrenRect.height

        anchors
        {
            left: objectListBackground.right
            leftMargin: UM.Theme.getSize("default_margin").width
            top: parent.top
            right: parent.right
        }

        UM.Label
        {
            id: detailsPlaneCaptionLabel
            anchors.verticalCenter: hamburgerButton.verticalCenter
            font: UM.Theme.getFont("large_bold")
        }

        UM.ToolbarButton
        {
            id: hamburgerButton
            anchors.right: parent.right
            toolItem: UM.RecolorImage
            {
                source: UM.Theme.getIcon("Hamburger")
                color: UM.Theme.getColor("icon")
            }
            onClicked: base.hamburgeButtonClicked(hamburgerButton)
        }
    }

    Item
    {
        id: detailsPane

        anchors
        {
            left: objectListBackground.right
            leftMargin: UM.Theme.getSize("default_margin").width
            top: detailsPlaneCaption.bottom
            topMargin: UM.Theme.getSize("narrow_margin").width
            bottom: parent.bottom
            right: parent.right
        }

        visible: base.detailsVisible
    }

    Item
    {
        Connections
        {
            target: objectList.model

            function onItemsChanged()
            {
                var itemIndex = -1;
                if (base.currentItem === null)
                {
                    return;
                }
                for (var i = 0; i < objectList.model.count; ++i)
                {
                    if (objectList.model.getItem(i).id == base.currentItem.id)
                    {
                        itemIndex = i;
                        break;
                    }
                }

                objectList.currentIndex = itemIndex;
                base.currentItem = itemIndex >= 0 ? objectList.model.getItem(itemIndex) : null;
            }
        }
    }
}<|MERGE_RESOLUTION|>--- conflicted
+++ resolved
@@ -109,7 +109,6 @@
                 color: ListView.isCurrentItem ? UM.Theme.getColor("text_selection") : UM.Theme.getColor("main_background")
                 UM.Label
                 {
-<<<<<<< HEAD
                     anchors.left: parent.left
                     anchors.leftMargin: UM.Theme.getSize("default_margin").width
                     anchors.right: parent.right
@@ -117,46 +116,12 @@
                     elide: Text.ElideRight
                     font.italic: model.id == activeId
                     wrapMode: Text.NoWrap
-=======
-                    width: objectList.width - objectList.ScrollBar.vertical.width
-                    height: sectionLabel.height + UM.Theme.getSize("narrow_margin").height
-                    color: UM.Theme.getColor("background_1")
-
-                    UM.Label
-                    {
-                        id: sectionLabel
-                        anchors.left: parent.left
-                        anchors.leftMargin: UM.Theme.getSize("default_lining").width
-                        anchors.verticalCenter: parent.verticalCenter
-                        text: section
-                        font: UM.Theme.getFont("default_bold")
-                        color: UM.Theme.getColor("text_default")
-                    }
->>>>>>> 4317ef07
                 }
 
                 MouseArea
                 {
-<<<<<<< HEAD
                     anchors.fill: parent
                     onClicked:
-=======
-                    width: objectList.width - objectList.ScrollBar.vertical.width
-                    height: childrenRect.height
-                    color: ListView.isCurrentItem ? UM.Theme.getColor("text_selection") : UM.Theme.getColor("main_background")
-                    UM.Label
-                    {
-                        anchors.left: parent.left
-                        anchors.leftMargin: UM.Theme.getSize("default_margin").width
-                        anchors.right: parent.right
-                        text: model.name
-                        elide: Text.ElideRight
-                        font.italic: isActiveModelFunction(model, activeId)
-                        wrapMode: Text.NoWrap
-                    }
-
-                    MouseArea
->>>>>>> 4317ef07
                     {
                         if(!parent.ListView.isCurrentItem)
                         {
