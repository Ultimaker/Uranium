// Copyright (c) 2022 Ultimaker B.V.
// Uranium is released under the terms of the LGPLv3 or higher.

import QtQuick 2.1
import QtQuick.Controls 2.15
import QtQuick.Layouts 1.1
import QtQuick.Window 2.1

import ".."

import UM 1.6 as UM

UM.Window
{
    id: base

    title: catalog.i18nc("@title:window", "Preferences")
    minimumWidth: UM.Theme.getSize("modal_window_minimum").width
    minimumHeight: UM.Theme.getSize("modal_window_minimum").height
    width: minimumWidth
    height: minimumHeight
<<<<<<< HEAD
=======
    backgroundColor: UM.Theme.getColor("background_2")
>>>>>>> 769fd151

    property alias currentPage: pagesList.currentIndex

    Rectangle
    {
        anchors.fill: parent
        color: UM.Theme.getColor("main_background")
    }

    Item
    {
        id: test
        anchors.fill: parent

        ListView
        {
            id: pagesList
            width: UM.Theme.getSize("preferences_page_list_item").width
            anchors.top: parent.top
            anchors.bottom: parent.bottom

            ScrollBar.vertical: UM.ScrollBar {}
            clip: true
            model: ListModel { id: configPagesModel }
            currentIndex: 0

            delegate: Rectangle
            {
                width: parent ? parent.width : 0
                height: pageLabel.height

                color: ListView.isCurrentItem ? UM.Theme.getColor("background_3") : UM.Theme.getColor("main_background")

                UM.Label
                {
                    id: pageLabel
                    anchors.centerIn: parent
                    verticalAlignment: Text.AlignVCenter
                    horizontalAlignment: Text.AlignHCenter
                    width: parent.width
                    height: UM.Theme.getSize("preferences_page_list_item").height
                    color: UM.Theme.getColor("text_default")
                    text: model.name
                }
                MouseArea
                {
                    anchors.fill: parent
                    onClicked: pagesList.currentIndex = index
                }
            }

            onCurrentIndexChanged: stackView.replace(configPagesModel.get(currentIndex).item)
        }


        StackView
        {
            id: stackView
            anchors
            {
                left: pagesList.right
                leftMargin: UM.Theme.getSize("narrow_margin").width
                top: parent.top
                bottom: parent.bottom
                right: parent.right
            }

            initialItem: Item { property bool resetEnabled: false }

            replaceEnter: Transition
            {
                NumberAnimation
                {
                    properties: "opacity"
                    from: 0
                    to: 1
                    duration: 100
                }
            }
            replaceExit: Transition
            {
                NumberAnimation
                {
                    properties: "opacity"
                    from: 1
                    to: 0
                    duration: 100
                }
            }
        }

        UM.I18nCatalog { id: catalog; name: "uranium"; }
    }

    function setPage(index)
    {
        stackView.replace(configPagesModel.get(index).item);
        base.currentPage = index
    }

    function insertPage(index, name, item)
    {
        configPagesModel.insert(index, { "name": name, "item": item });
    }

    function removePage(index)
    {
        configPagesModel.remove(index)
    }

    function getCurrentItem(key)
    {
        return stackView.currentItem
    }

    Component.onCompleted:
    {
        //This uses insertPage here because ListModel is stupid and does not allow using qsTr() on elements.
        insertPage(0, catalog.i18nc("@title:tab", "General"), Qt.resolvedUrl("GeneralPage.qml"));
        insertPage(1, catalog.i18nc("@title:tab", "Settings"), Qt.resolvedUrl("SettingVisibilityPage.qml"));
        base.currentPage = 0;
    }
}<|MERGE_RESOLUTION|>--- conflicted
+++ resolved
@@ -19,10 +19,7 @@
     minimumHeight: UM.Theme.getSize("modal_window_minimum").height
     width: minimumWidth
     height: minimumHeight
-<<<<<<< HEAD
-=======
     backgroundColor: UM.Theme.getColor("background_2")
->>>>>>> 769fd151
 
     property alias currentPage: pagesList.currentIndex
 
