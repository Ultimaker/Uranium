--- conflicted
+++ resolved
@@ -20,8 +20,6 @@
         return Selection.hasSelection()
 
     @pyqtProperty(bool, notify = selectedFaceChanged)
-<<<<<<< HEAD
-=======
     def faceSelectMode(self):
         return Selection.getFaceSelectMode()
 
@@ -30,7 +28,6 @@
         Selection.setFaceSelectMode(select)
 
     @pyqtProperty(bool, notify = selectedFaceChanged)
->>>>>>> 0d6f8860
     def hasFaceSelected(self):
         return Selection.getSelectedFace() is not None
 
