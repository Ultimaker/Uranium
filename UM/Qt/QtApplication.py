# Copyright (c) 2018 Ultimaker B.V.
# Uranium is released under the terms of the LGPLv3 or higher.

import sys
import os
import signal
from typing import List
from typing import cast, Dict, Optional, TYPE_CHECKING

from PyQt5.QtCore import Qt, QCoreApplication, QEvent, QUrl, pyqtProperty, pyqtSignal, pyqtSlot, QLocale, QTranslator, QT_VERSION_STR, PYQT_VERSION_STR
from PyQt5.QtQml import QQmlApplicationEngine, QQmlComponent, QQmlContext
from PyQt5.QtWidgets import QApplication, QSplashScreen, QMessageBox, QSystemTrayIcon
from PyQt5.QtGui import QIcon, QPixmap, QFontMetrics
from PyQt5.QtCore import QTimer

from UM.ConfigurationErrorMessage import ConfigurationErrorMessage
from UM.FileHandler.ReadFileJob import ReadFileJob
from UM.Mesh.MeshFileHandler import MeshFileHandler
from UM.Qt.Bindings.Theme import Theme
from UM.Workspace.WorkspaceFileHandler import WorkspaceFileHandler
from UM.Application import Application
from UM.Qt.QtRenderer import QtRenderer
from UM.Qt.Bindings.Bindings import Bindings
from UM.Signal import Signal, signalemitter
from UM.Resources import Resources
from UM.Logger import Logger
from UM.i18n import i18nCatalog
from UM.JobQueue import JobQueue
from UM.VersionUpgradeManager import VersionUpgradeManager
from UM.View.GL.OpenGLContext import OpenGLContext

from UM.Operations.GroupedOperation import GroupedOperation #To clear the scene.
from UM.Operations.RemoveSceneNodeOperation import RemoveSceneNodeOperation #To clear the scene.
from UM.Scene.Iterator.DepthFirstIterator import DepthFirstIterator #To clear the scene.
from UM.Scene.SceneNode import SceneNode #To clear the scene.
from UM.Scene.Selection import Selection #To clear the selection after clearing the scene.

import UM.Settings.InstanceContainer  # For version upgrade to know the version number.
import UM.Settings.ContainerStack  # For version upgrade to know the version number.
import UM.Preferences  # For version upgrade to know the version number.
from UM.Mesh.ReadMeshJob import ReadMeshJob

import UM.Qt.Bindings.Theme
from UM.PluginRegistry import PluginRegistry
from PyQt5.QtCore import QObject


# Raised when we try to use an unsupported version of a dependency.
class UnsupportedVersionError(Exception):
    pass


# Check PyQt version, we only support 5.4 or higher.
major, minor = PYQT_VERSION_STR.split(".")[0:2]
if int(major) < 5 or int(minor) < 4:
    raise UnsupportedVersionError("This application requires at least PyQt 5.4.0")


##  Application subclass that provides a Qt application object.
@signalemitter
class QtApplication(QApplication, Application):
    pluginsLoaded = Signal()
    applicationRunning = Signal()
    
    def __init__(self, tray_icon_name: Optional[str] = None, **kwargs) -> None:
        plugin_path = ""
        if sys.platform == "win32":
            if hasattr(sys, "frozen"):
                plugin_path = os.path.join(os.path.dirname(os.path.abspath(sys.executable)), "PyQt5", "plugins")
                Logger.log("i", "Adding QT5 plugin path: %s", plugin_path)
                QCoreApplication.addLibraryPath(plugin_path)
            else:
                import site
                for sitepackage_dir in site.getsitepackages():
                    QCoreApplication.addLibraryPath(os.path.join(sitepackage_dir, "PyQt5", "plugins"))
        elif sys.platform == "darwin":
            plugin_path = os.path.join(self.getInstallPrefix(), "Resources", "plugins")

        if plugin_path:
            Logger.log("i", "Adding QT5 plugin path: %s", plugin_path)
            QCoreApplication.addLibraryPath(plugin_path)

        # use Qt Quick Scene Graph "basic" render loop
        os.environ["QSG_RENDER_LOOP"] = "basic"

        super().__init__(sys.argv, **kwargs) # type: ignore

        self._qml_import_paths = [] #type: List[str]
        self._main_qml = "main.qml"
        self._qml_engine = None
        self._main_window = None
        self._tray_icon_name = tray_icon_name
        self._tray_icon = None
        self._tray_icon_widget = None #type: Optional[QSystemTrayIcon]
        self._theme = None

        self._job_queue = None #type: Optional[JobQueue]
        self._version_upgrade_manager = None #type: Optional[VersionUpgradeManager]

        self._is_shutting_down = False

        self._recent_files = [] #type: List[str]

        self._configuration_error_message = None #type: Optional[ConfigurationErrorMessage]

    def addCommandLineOptions(self):
        super().addCommandLineOptions()
        # This flag is used by QApplication. We don't process it.
        self._cli_parser.add_argument("-qmljsdebugger",
                                      help = "For Qt's QML debugger compatibility")

    def initialize(self) -> None:
        super().initialize()

        self._mesh_file_handler = MeshFileHandler(self) #type: MeshFileHandler
        self._workspace_file_handler = WorkspaceFileHandler(self) #type: WorkspaceFileHandler

        self.setAttribute(Qt.AA_UseDesktopOpenGL)
        major_version, minor_version, profile = OpenGLContext.detectBestOpenGLVersion()

        if major_version is None and minor_version is None and profile is None:
            Logger.log("e", "Startup failed because OpenGL version probing has failed: tried to create a 2.0 and 4.1 context. Exiting")
            QMessageBox.critical(None, "Failed to probe OpenGL",
                                 "Could not probe OpenGL. This program requires OpenGL 2.0 or higher. Please check your video card drivers.")
            sys.exit(1)
        else:
            opengl_version_str = OpenGLContext.versionAsText(major_version, minor_version, profile)
            Logger.log("d", "Detected most suitable OpenGL context version: %s", opengl_version_str)
        OpenGLContext.setDefaultFormat(major_version, minor_version, profile = profile)

        self._qml_import_paths.append(os.path.join(os.path.dirname(sys.executable), "qml"))
        self._qml_import_paths.append(os.path.join(self.getInstallPrefix(), "Resources", "qml"))

        Logger.log("i", "Initializing job queue ...")
        self._job_queue = JobQueue()
        self._job_queue.jobFinished.connect(self._onJobFinished)

        Logger.log("i", "Initializing version upgrade manager ...")
        self._version_upgrade_manager = VersionUpgradeManager(self)

    def startSplashWindowPhase(self) -> None:
        super().startSplashWindowPhase()

        # Read preferences here (upgrade won't work) to get the language in use, so the splash window can be shown in
        # the correct language.
        try:
            preferences_filename = Resources.getPath(Resources.Preferences, self._app_name + ".cfg")
            self._preferences.readFromFile(preferences_filename)
        except FileNotFoundError:
            Logger.log("i", "Preferences file not found, ignore and use default language '%s'", self._default_language)

        signal.signal(signal.SIGINT, signal.SIG_DFL)
        # This is done here as a lot of plugins require a correct gl context. If you want to change the framework,
        # these checks need to be done in your <framework>Application.py class __init__().

<<<<<<< HEAD
        self._mesh_file_handler = MeshFileHandler.getInstance() #type: MeshFileHandler
        self._mesh_file_handler.setApplication(self)
        self._workspace_file_handler = WorkspaceFileHandler.getInstance() #type: WorkspaceFileHandler
        self._workspace_file_handler.setApplication(self)

=======
>>>>>>> 766999be
        i18n_catalog = i18nCatalog("uranium")

        self._configuration_error_message = ConfigurationErrorMessage(self,
              i18n_catalog.i18nc("@info:status", "Your configuration seems to be corrupt."),
              lifetime = 0,
              title = i18n_catalog.i18nc("@info:title", "Configuration errors")
              )
        # Remove, install, and then loading plugins
        self.showSplashMessage(i18n_catalog.i18nc("@info:progress", "Loading plugins..."))
        # Remove and install the plugins that have been scheduled
        self._plugin_registry.initializeBeforePluginsAreLoaded()
        self._loadPlugins()
        self._plugin_registry.initializeAfterPluginsAreLoaded()
        self._plugin_registry.checkRequiredPlugins(self.getRequiredPlugins())
        self.pluginsLoaded.emit()

        self.showSplashMessage(i18n_catalog.i18nc("@info:progress", "Updating configuration..."))
        with self._container_registry.lockFile():
            VersionUpgradeManager.getInstance().upgrade()

        # Load preferences again because before we have loaded the plugins, we don't have the upgrade routine for
        # the preferences file. Now that we have, load the preferences file again so it can be upgraded and loaded.
        try:
            preferences_filename = Resources.getPath(Resources.Preferences, self._app_name + ".cfg")
            with open(preferences_filename, "r", encoding = "utf-8") as f:
                serialized = f.read()
            # This performs the upgrade for Preferences
            self._preferences.deserialize(serialized)
            self._preferences.setValue("general/plugins_to_remove", "")
            self._preferences.writeToFile(preferences_filename)
        except FileNotFoundError:
            Logger.log("i", "The preferences file cannot be found, will use default values")

        # Force the configuration file to be written again since the list of plugins to remove maybe changed
        self.showSplashMessage(i18n_catalog.i18nc("@info:progress", "Loading preferences..."))
        try:
            self._preferences_filename = Resources.getPath(Resources.Preferences, self._app_name + ".cfg")
            self._preferences.readFromFile(self._preferences_filename)
        except FileNotFoundError:
            Logger.log("i", "The preferences file '%s' cannot be found, will use default values",
                       self._preferences_filename)
            self._preferences_filename = Resources.getStoragePath(Resources.Preferences, self._app_name + ".cfg")

        # Preferences: recent files
        self._preferences.addPreference("%s/recent_files" % self._app_name, "")
        file_names = self._preferences.getValue("%s/recent_files" % self._app_name).split(";")
        for file_name in file_names:
            if not os.path.isfile(file_name):
                continue
            self._recent_files.append(QUrl.fromLocalFile(file_name))

        # Initialize System tray icon and make it invisible because it is used only to show pop up messages
        self._tray_icon = None
        if self._tray_icon_name:
            self._tray_icon = QIcon(Resources.getPath(Resources.Images, self._tray_icon_name))
            self._tray_icon_widget = QSystemTrayIcon(self._tray_icon)
            self._tray_icon_widget.setVisible(False)

    def initializeEngine(self):
        # TODO: Document native/qml import trickery
        self._qml_engine = QQmlApplicationEngine(self)
        self._qml_engine.setOutputWarningsToStandardError(False)
        self._qml_engine.warnings.connect(self.__onQmlWarning)

        for path in self._qml_import_paths:
            self._qml_engine.addImportPath(path)

        if not hasattr(sys, "frozen"):
            self._qml_engine.addImportPath(os.path.join(os.path.dirname(__file__), "qml"))

        self._qml_engine.rootContext().setContextProperty("QT_VERSION_STR", QT_VERSION_STR)
        self._qml_engine.rootContext().setContextProperty("screenScaleFactor", self._screenScaleFactor())

        self.registerObjects(self._qml_engine)

        Bindings.register()
        self._qml_engine.load(self._main_qml)
        self.engineCreatedSignal.emit()

    recentFilesChanged = pyqtSignal()

    @pyqtProperty("QVariantList", notify=recentFilesChanged)
    def recentFiles(self):
        return self._recent_files

    def _onJobFinished(self, job):
        if (not isinstance(job, ReadMeshJob) and not isinstance(job, ReadFileJob)) or not job.getResult():
            return

        f = QUrl.fromLocalFile(job.getFileName())
        if f in self._recent_files:
            self._recent_files.remove(f)

        self._recent_files.insert(0, f)
        if len(self._recent_files) > 10:
            del self._recent_files[10]

        pref = ""
        for path in self._recent_files:
            pref += path.toLocalFile() + ";"

        self.getPreferences().setValue("%s/recent_files" % self.getApplicationName(), pref)
        self.recentFilesChanged.emit()

    def run(self):
        pass

    def hideMessage(self, message):
        with self._message_lock:
            if message in self._visible_messages:
                message.hide(send_signal = False)  # we're in handling hideMessageSignal so we don't want to resend it
                self._visible_messages.remove(message)
                self.visibleMessageRemoved.emit(message)

    def showMessage(self, message):
        with self._message_lock:
            if message not in self._visible_messages:
                self._visible_messages.append(message)
                message.setLifetimeTimer(QTimer())
                message.setInactivityTimer(QTimer())
                self.visibleMessageAdded.emit(message)

        # also show toast message when the main window is minimized
        self.showToastMessage(self._app_name, message.getText())

    def _onMainWindowStateChanged(self, window_state):
        if self._tray_icon:
            visible = window_state == Qt.WindowMinimized
            self._tray_icon_widget.setVisible(visible)

    # Show toast message using System tray widget.
    def showToastMessage(self, title: str, message: str):
        if self.checkWindowMinimizedState() and self._tray_icon_widget:
            # NOTE: Qt 5.8 don't support custom icon for the system tray messages, but Qt 5.9 does.
            #       We should use the custom icon when we switch to Qt 5.9
            self._tray_icon_widget.showMessage(title, message)

    def setMainQml(self, path):
        self._main_qml = path

    def exec_(self, *args, **kwargs):
        self.applicationRunning.emit()
        super().exec_(*args, **kwargs)
        
    @pyqtSlot()
    def reloadQML(self):
        # only reload when it is a release build
        if not self.getIsDebugMode():
            return
        self._qml_engine.clearComponentCache()
        self._theme.reload()
        self._qml_engine.load(self._main_qml)
        # Hide the window. For some reason we can't close it yet. This needs to be done in the onComponentCompleted.
        for obj in self._qml_engine.rootObjects():
            if obj != self._qml_engine.rootObjects()[-1]:
                obj.hide()

    @pyqtSlot()
    def purgeWindows(self):
        # Close all root objects except the last one.
        # Should only be called by onComponentCompleted of the mainWindow.
        for obj in self._qml_engine.rootObjects():
            if obj != self._qml_engine.rootObjects()[-1]:
                obj.close()

    @pyqtSlot("QList<QQmlError>")
    def __onQmlWarning(self, warnings):
        for warning in warnings:
            Logger.log("w", warning.toString())

    engineCreatedSignal = Signal()

    def isShuttingDown(self):
        return self._is_shutting_down

    def registerObjects(self, engine):
        engine.rootContext().setContextProperty("PluginRegistry", PluginRegistry.getInstance())

    def getRenderer(self):
        if not self._renderer:
            self._renderer = QtRenderer()

        return self._renderer

    mainWindowChanged = Signal()

    def getMainWindow(self):
        return self._main_window

    def setMainWindow(self, window):
        if window != self._main_window:
            if self._main_window is not None:
                self._main_window.windowStateChanged.disconnect(self._onMainWindowStateChanged)

            self._main_window = window
            if self._main_window is not None:
                self._main_window.windowStateChanged.connect(self._onMainWindowStateChanged)

            self.mainWindowChanged.emit()

    def setVisible(self, visible):
        if self._main_window is not None:
            self._main_window.visible = visible

    @property
    def isVisible(self) -> bool:
        if self._main_window is not None:
            return self._main_window.visible
        return False

    def getTheme(self) -> Optional[Theme]:
        if self._theme is None:
            if self._qml_engine is None:
                Logger.log("e", "The theme cannot be accessed before the engine is initialised")
                return None

            self._theme = UM.Qt.Bindings.Theme.Theme.getInstance(self._qml_engine)
        return self._theme

    #   Handle a function that should be called later.
    def functionEvent(self, event):
        e = _QtFunctionEvent(event)
        QCoreApplication.postEvent(self, e)

    #   Handle Qt events
    def event(self, event):
        if event.type() == _QtFunctionEvent.QtFunctionEvent:
            event._function_event.call()
            return True

        return super().event(event)

    def windowClosed(self, save_data: bool = True) -> None:
        Logger.log("d", "Shutting down %s", self.getApplicationName())
        self._is_shutting_down = True

        if save_data:
            try:
                self.savePreferences()
            except Exception as e:
                Logger.log("e", "Exception while saving preferences: %s", repr(e))

        try:
            self.applicationShuttingDown.emit()
        except Exception as e:
            Logger.log("e", "Exception while emitting shutdown signal: %s", repr(e))

        try:
            self.getBackend().close()
        except Exception as e:
            Logger.log("e", "Exception while closing backend: %s", repr(e))

        self.quit()

    def checkWindowMinimizedState(self):
        if self._main_window is not None and self._main_window.windowState() == Qt.WindowMinimized:
            return True
        else:
            return False

    ##  Get the backend of the application (the program that does the heavy lifting).
    #   The backend is also a QObject, which can be used from qml.
    #   \returns Backend \type{Backend}
    @pyqtSlot(result = "QObject*")
    def getBackend(self):
        return self._backend

    ##  Property used to expose the backend
    #   It is made static as the backend is not supposed to change during runtime.
    #   This makes the connection between backend and QML more reliable than the pyqtSlot above.
    #   \returns Backend \type{Backend}
    @pyqtProperty("QVariant", constant = True)
    def backend(self):
        return self.getBackend()

    ##  Load a Qt translation catalog.
    #
    #   This method will locate, load and install a Qt message catalog that can be used
    #   by Qt's translation system, like qsTr() in QML files.
    #
    #   \param file_name The file name to load, without extension. It will be searched for in
    #                    the i18nLocation Resources directory. If it can not be found a warning
    #                    will be logged but no error will be thrown.
    #   \param language The language to load translations for. This can be any valid language code
    #                   or 'default' in which case the language is looked up based on system locale.
    #                   If the specified language can not be found, this method will fall back to
    #                   loading the english translations file.
    #
    #   \note When `language` is `default`, the language to load can be changed with the
    #         environment variable "LANGUAGE".
    def loadQtTranslation(self, file_name, language = "default"):
        # TODO Add support for specifying a language from preferences
        path = None
        if language == "default":
            path = self._getDefaultLanguage(file_name)
        else:
            path = Resources.getPath(Resources.i18n, language, "LC_MESSAGES", file_name + ".qm")

        # If all else fails, fall back to english.
        if not path:
            Logger.log("w", "Could not find any translations matching {0} for file {1}, falling back to english".format(language, file_name))
            try:
                path = Resources.getPath(Resources.i18n, "en_US", "LC_MESSAGES", file_name + ".qm")
            except FileNotFoundError:
                Logger.log("w", "Could not find English translations for file {0}. Switching to developer english.".format(file_name))
                return

        translator = QTranslator()
        if not translator.load(path):
            Logger.log("e", "Unable to load translations %s", file_name)
            return

        # Store a reference to the translator.
        # This prevents the translator from being destroyed before Qt has a chance to use it.
        self._translators[file_name] = translator

        # Finally, install the translator so Qt can use it.
        self.installTranslator(translator)

    ## Create a class variable so we can manage the splash in the CrashHandler dialog when the Application instance
    # is not yet created, e.g. when an error occurs during the initialization
    splash = None

    def createSplash(self):
        if not self.getIsHeadLess():
            try:
                QtApplication.splash = self._createSplashScreen()
            except FileNotFoundError:
                QtApplication.splash = None
            else:
                if QtApplication.splash:
                    QtApplication.splash.show()
                    self.processEvents()

    ##  Display text on the splash screen.
    def showSplashMessage(self, message):
        if not QtApplication.splash:
            self.createSplash()
        
        if QtApplication.splash:
            QtApplication.splash.showMessage(message, Qt.AlignHCenter | Qt.AlignVCenter)
            self.processEvents()
        elif self.getIsHeadLess():
            Logger.log("d", message)

    ##  Close the splash screen after the application has started.
    def closeSplash(self):
        if QtApplication.splash:
            QtApplication.splash.close()
            QtApplication.splash = None

    ## Create a QML component from a qml file.
    #  \param qml_file_path: The absolute file path to the root qml file.
    #  \param context_properties: Optional dictionary containing the properties that will be set on the context of the
    #                              qml instance before creation.
    #  \return None in case the creation failed (qml error), else it returns the qml instance.
    #  \note If the creation fails, this function will ensure any errors are logged to the logging service.
    def createQmlComponent(self, qml_file_path: str, context_properties: Dict[str, "QObject"]=None) -> Optional["QObject"]:
        if self._qml_engine is None: # Protect in case the engine was not initialized yet
            return None
        path = QUrl.fromLocalFile(qml_file_path)
        component = QQmlComponent(self._qml_engine, path)
        result_context = QQmlContext(self._qml_engine.rootContext())
        if context_properties is not None:
            for name, value in context_properties.items():
                result_context.setContextProperty(name, value)
        result = component.create(result_context)
        for err in component.errors():
            Logger.log("e", str(err.toString()))
        if result is None:
            return None

        # We need to store the context with the qml object, else the context gets garbage collected and the qml objects
        # no longer function correctly/application crashes.
        result.attached_context = result_context
        return result

    ##  Delete all nodes containing mesh data in the scene.
    #   \param only_selectable. Set this to False to delete objects from all build plates
    @pyqtSlot()
    def deleteAll(self, only_selectable = True) -> None:
        Logger.log("i", "Clearing scene")
        if not self.getController().getToolsEnabled():
            return

        nodes = []
        for node in DepthFirstIterator(self.getController().getScene().getRoot()): #type: ignore #Ignore type error because iter() should get called automatically by Python syntax.
            if not isinstance(node, SceneNode):
                continue
            if (not node.getMeshData() and not node.callDecoration("getLayerData")) and not node.callDecoration("isGroup"):
                continue  # Node that doesnt have a mesh and is not a group.
            if only_selectable and not node.isSelectable():
                continue
            if not node.callDecoration("isSliceable") and not node.callDecoration("getLayerData") and not node.callDecoration("isGroup"):
                continue  # Only remove nodes that are selectable.
            if node.getParent() and cast(SceneNode, node.getParent()).callDecoration("isGroup"):
                continue  # Grouped nodes don't need resetting as their parent (the group) is resetted)
            nodes.append(node)
        if nodes:
            op = GroupedOperation()

            for node in nodes:
                op.addOperation(RemoveSceneNodeOperation(node))

                # Reset the print information
                self.getController().getScene().sceneChanged.emit(node)

            op.push()
            Selection.clear()

    ##  Get the MeshFileHandler of this application.
    def getMeshFileHandler(self) -> MeshFileHandler:
        return self._mesh_file_handler

    def getWorkspaceFileHandler(self) -> WorkspaceFileHandler:
        return self._workspace_file_handler

    @pyqtSlot(result = QObject)
    def getPackageManager(self, *args):
        return self._package_manager

    ##  Gets the instance of this application.
    #
    #   This is just to further specify the type of Application.getInstance().
    #   \return The instance of this application.
    @classmethod
    def getInstance(cls, *args, **kwargs) -> "QtApplication":
        return cast(QtApplication, super().getInstance(**kwargs))

    def _createSplashScreen(self):
        return QSplashScreen(QPixmap(Resources.getPath(Resources.Images, self.getApplicationName() + ".png")))

    def _screenScaleFactor(self):
        # OSX handles sizes of dialogs behind our backs, but other platforms need
        # to know about the device pixel ratio
        if sys.platform == "darwin":
            return 1.0
        else:
            # determine a device pixel ratio from font metrics, using the same logic as UM.Theme
            fontPixelRatio = QFontMetrics(QCoreApplication.instance().font()).ascent() / 11
            # round the font pixel ratio to quarters
            fontPixelRatio = int(fontPixelRatio * 4)/4
            return fontPixelRatio

    def _getDefaultLanguage(self, file_name):
        # If we have a language override set in the environment, try and use that.
        lang = os.getenv("URANIUM_LANGUAGE")
        if lang:
            try:
                return Resources.getPath(Resources.i18n, lang, "LC_MESSAGES", file_name + ".qm")
            except FileNotFoundError:
                pass

        # Else, try and get the current language from preferences
        lang = self.getPreferences().getValue("general/language")
        if lang:
            try:
                return Resources.getPath(Resources.i18n, lang, "LC_MESSAGES", file_name + ".qm")
            except FileNotFoundError:
                pass

        # If none of those are set, try to use the environment's LANGUAGE variable.
        lang = os.getenv("LANGUAGE")
        if lang:
            try:
                return Resources.getPath(Resources.i18n, lang, "LC_MESSAGES", file_name + ".qm")
            except FileNotFoundError:
                pass

        # If looking up the language from the enviroment or preferences fails, try and use Qt's system locale instead.
        locale = QLocale.system()

        # First, try and find a directory for any of the provided languages
        for lang in locale.uiLanguages():
            try:
                return Resources.getPath(Resources.i18n, lang, "LC_MESSAGES", file_name + ".qm")
            except FileNotFoundError:
                pass

        # If that fails, see if we can extract a language code from the
        # preferred language, regardless of the country code. This will turn
        # "en-GB" into "en" for example.
        lang = locale.uiLanguages()[0]
        lang = lang[0:lang.find("-")]
        for subdirectory in os.path.listdir(Resources.getPath(Resources.i18n)):
            if subdirectory == "en_7S": #Never automatically go to Pirate.
                continue
            if not os.path.isdir(Resources.getPath(Resources.i18n, subdirectory)):
                continue
            if subdirectory.startswith(lang + "_"): #Only match the language code, not the country code.
                return Resources.getPath(Resources.i18n, lang, "LC_MESSAGES", file_name + ".qm")

        return None


##  Internal.
#
#   Wrapper around a FunctionEvent object to make Qt handle the event properly.
class _QtFunctionEvent(QEvent):
    QtFunctionEvent = QEvent.User + 1

    def __init__(self, fevent):
        super().__init__(self.QtFunctionEvent)
        self._function_event = fevent
<|MERGE_RESOLUTION|>--- conflicted
+++ resolved
@@ -153,14 +153,6 @@
         # This is done here as a lot of plugins require a correct gl context. If you want to change the framework,
         # these checks need to be done in your <framework>Application.py class __init__().
 
-<<<<<<< HEAD
-        self._mesh_file_handler = MeshFileHandler.getInstance() #type: MeshFileHandler
-        self._mesh_file_handler.setApplication(self)
-        self._workspace_file_handler = WorkspaceFileHandler.getInstance() #type: WorkspaceFileHandler
-        self._workspace_file_handler.setApplication(self)
-
-=======
->>>>>>> 766999be
         i18n_catalog = i18nCatalog("uranium")
 
         self._configuration_error_message = ConfigurationErrorMessage(self,
