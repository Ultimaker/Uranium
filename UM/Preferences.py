--- conflicted
+++ resolved
@@ -146,18 +146,7 @@
 
     preferenceChanged = Signal()
 
-<<<<<<< HEAD
-    def _splitKey(self, key):
-=======
-    @classmethod
-    def getInstance(cls) -> "Preferences":
-        if not cls._instance:
-            cls._instance = Preferences()
-
-        return cls._instance
-
     def _splitKey(self, key: str) -> Tuple[str, str]:
->>>>>>> 5eb3dfd8
         group = "general"
         key = key
 
