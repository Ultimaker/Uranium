--- conflicted
+++ resolved
@@ -10,22 +10,21 @@
 
 import os
 import struct
-<<<<<<< HEAD
+import time
 import numpy
+
+use_numpystl = False
+
 try:
     import stl  # numpy-stl lib
     import stl.mesh
 
     # Increase max count. (10 million should be okay-ish)
     stl.stl.MAX_COUNT = 10000000
+    use_numpystl = True
 except ImportError:
     Logger.log("w", "Could not find numpy-stl, falling back to slower code.")
-    pass  # We have our own fallback code.
-
-=======
-import time
->>>>>>> afa499e9
-
+    # We have our own fallback code.
 
 class STLReader(MeshReader):
     def __init__(self):
@@ -34,64 +33,25 @@
 
     ## Decide if we need to use ascii or binary in order to read file
     def read(self, file_name):
-<<<<<<< HEAD
-        mesh_data = None
-        scene_node = None
+        mesh_builder = MeshBuilder()
+        scene_node = SceneNode()
 
-        mesh = MeshData()
-        scene_node = SceneNode()
-        try:
-            loaded_data = stl.mesh.Mesh.from_file(file_name)
-            vertices = numpy.resize(loaded_data.points.flatten(), (int(loaded_data.points.size / 3), 3))
-
-            # Invert values of second column
-            vertices[:,1] *= -1
-
-            # Swap column 1 and 2 (We have a different coordinate system)
-            self._swapColumns(vertices, 1, 2)
-
-            mesh.setVertices(vertices)
-
-            # Create an nd array containing indicies of faces.
-            # As we have the data duplicated & packed, it will always count up;
-            # [[0, 1, 2]
-            #  [3, 4, 5]]
-            mesh.setIndices(numpy.resize(numpy.arange(int(loaded_data.points.size / 3), dtype=numpy.int32),
-                                         (int(loaded_data.points.size / 9), 3)))
-        except NameError:  # Was not able to import stl.mesh
+        if use_numpystl:
+            self._loadWithNumpySTL(file_name, mesh_builder)
+        else:
             f = open(file_name, "rb")
-            if not self._loadBinary(mesh, f):
+            if not self._loadBinary(mesh_builder, f):
                 f.close()
                 f = open(file_name, "rt")
                 try:
-                    self._loadAscii(mesh, f)
+                    self._loadAscii(mesh_builder, f)
                 except UnicodeDecodeError:
                     return None
                 f.close()
 
-=======
-        mesh_builder = MeshBuilder()
-        mesh_builder.setFileName(file_name)
-        scene_node = SceneNode()
-        f = open(file_name, "rb")
-        if not self._loadBinary(mesh_builder, f):
-            f.close()
-            f = open(file_name, "rt")
-            try:
-                self._loadAscii(mesh_builder, f)
-            except UnicodeDecodeError:
-                return None
->>>>>>> afa499e9
-            f.close()
             Job.yieldThread() # Yield somewhat to ensure the GUI has time to update a bit.
 
-<<<<<<< HEAD
-        mesh.calculateNormals(fast = True)
-=======
-        f.close()
-        time.sleep(0.1)  # Yield somewhat to ensure the GUI has time to update a bit.
-        mesh_builder.calculateNormals(fast=True)
->>>>>>> afa499e9
+        mesh_builder.calculateNormals(fast = True)
 
         mesh = mesh_builder.build()
         Logger.log("d", "Loaded a mesh with %s vertices", mesh_builder.getVertexCount())
@@ -100,6 +60,25 @@
 
     def _swapColumns(self, array, frm, to):
         array[:, [frm, to]] = array[:, [to, frm]]
+
+    def _loadWithNumpySTL(self, file_name, mesh_builder):
+        loaded_data = stl.mesh.Mesh.from_file(file_name)
+        vertices = numpy.resize(loaded_data.points.flatten(), (int(loaded_data.points.size / 3), 3))
+
+        # Invert values of second column
+        vertices[:, 1] *= -1
+
+        # Swap column 1 and 2 (We have a different coordinate system)
+        self._swapColumns(vertices, 1, 2)
+
+        mesh_builder.setVertices(vertices)
+
+        # Create an nd array containing indicies of faces.
+        # As we have the data duplicated & packed, it will always count up;
+        # [[0, 1, 2]
+        #  [3, 4, 5]]
+        mesh_builder.setIndices(numpy.resize(numpy.arange(int(loaded_data.points.size / 3), dtype=numpy.int32),
+                                             (int(loaded_data.points.size / 9), 3)))
 
     # Private
     ## Load the STL data from file by consdering the data as ascii.
@@ -135,11 +114,7 @@
     ## Load the STL data from file by consdering the data as Binary.
     # \param mesh The MeshData object where the data is written to.
     # \param f The file handle
-<<<<<<< HEAD
-    def _loadBinary(self, mesh, f):
-=======
     def _loadBinary(self, mesh_builder, f):
->>>>>>> afa499e9
         f.read(80)  # Skip the header
 
         num_faces = struct.unpack("<I", f.read(4))[0]
