--- conflicted
+++ resolved
@@ -141,13 +141,9 @@
                         else:
                             Selection.add(self._findTopGroupNode(node))
                         return True
-<<<<<<< HEAD
-            elif not self._alt_is_active:  # keep everything as previous unless _only_ alt is active
-=======
             else:
                 if self._alt_is_active or Selection.getFaceSelectMode():
                     Selection.toggleFace(node, self._selection_pass.getFaceIdAtPosition(event.x, event.y))
->>>>>>> 0d6f8860
                 if not is_selected or Selection.getCount() > 1:
                     # Select only the SceneNode and its siblings in a group
                     Selection.clear()
@@ -161,8 +157,6 @@
                     Selection.clear()
                     Selection.add(node)
                     return True
-            else:
-                Selection.toggleFace(node, self._selection_pass.getFaceIdAtPosition(event.x, event.y))
 
         return False
 
