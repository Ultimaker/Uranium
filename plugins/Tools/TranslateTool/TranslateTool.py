--- conflicted
+++ resolved
@@ -6,7 +6,6 @@
 
 from UM.Math.Plane import Plane
 from UM.Math.Vector import Vector
-from UM.Math.Float import Float
 
 from UM.Operations.TranslateOperation import TranslateOperation
 from UM.Operations.GroupedOperation import GroupedOperation
@@ -73,28 +72,11 @@
     #
     #   \param x type(float) location in mm
     def setX(self, x):
-<<<<<<< HEAD
-        obj = Selection.getSelectedObject(0)
-        if obj:
-            new_position = obj.getWorldPosition().set(x=x)
-            Selection.applyOperation(TranslateOperation, new_position, set_position = True)
-            self.operationStopped.emit(self)
-
-    ##  Set the y-location of the selected object(s) by translating the first selected object
-    #
-    #   \param y type(float) location in mm
-    def setY(self, y):
-        obj = Selection.getSelectedObject(0)
-        if obj:
-            new_position = obj.getWorldPosition().set(z=y)
-=======
         bounding_box = Selection.getBoundingBox()
 
         op = GroupedOperation()
         for selected_node in Selection.getAllSelectedObjects():
-            new_position = selected_node.getWorldPosition()
-            new_position.setY(float(y) + (new_position.x - bounding_box.center.x))
-
+            new_position = selected_node.getWorldPosition().set(y=float(x) + (new_position.x - bounding_box.center.x))
             node_op = TranslateOperation(selected_node, new_position, set_position = True)
             op.addOperation(node_op)
         op.push()
@@ -105,56 +87,33 @@
     #   \param y type(float) location in mm
     def setY(self, y):
         bounding_box = Selection.getBoundingBox()
->>>>>>> bb09440a
 
         op = GroupedOperation()
         for selected_node in Selection.getAllSelectedObjects():
             # Note; The switching of z & y is intentional. We display z as up for the user,
             # But store the data in openGL space.
-<<<<<<< HEAD
-            Selection.applyOperation(TranslateOperation, new_position, set_position = True)
-            self.operationStopped.emit(self)
-=======
-            new_position = selected_node.getWorldPosition()
-            new_position.setY(float(y) + (new_position.z - bounding_box.center.z))
+            new_position = selected_node.getWorldPosition().set(y=float(y) + (new_position.z - bounding_box.center.z))
 
             node_op = TranslateOperation(selected_node, new_position, set_position = True)
             op.addOperation(node_op)
         op.push()
         self.operationStopped.emit(self)
->>>>>>> bb09440a
 
     ##  Set the y-location of the selected object(s) by translating relative to the selection bounding box bottom
     #
     #   \param z type(float) location in mm
     def setZ(self, z):
-<<<<<<< HEAD
-        obj = Selection.getSelectedObject(0)
-        if obj:
-            selected_node = Selection.getSelectedObject(0)
-            center = selected_node.getBoundingBox().center
-            bottom = selected_node.getBoundingBox().bottom
-=======
         bounding_box = Selection.getBoundingBox()
 
         op = GroupedOperation()
         for selected_node in Selection.getAllSelectedObjects():
->>>>>>> bb09440a
-            # Note; The switching of z & y is intentional. We display z as up for the user,
-            # But store the data in openGL space.
-            new_position = selected_node.getWorldPosition()
-            new_position.setY(float(z) + (new_position.y - bounding_box.bottom))
-
-<<<<<<< HEAD
-            new_position = obj.getWorldPosition().set(y=(float(z) + (center.y - bottom)))
-            Selection.applyOperation(TranslateOperation, new_position, set_position = True)
-            self.operationStopped.emit(self)
-=======
+            # Note: The switching of z & y is intentional. We display z as up for the user,
+            # But store the data in openGL space.
+            new_position = selected_node.getWorldPosition().set(y=float(z) + (new_position.y - bounding_box.bottom))
             node_op = TranslateOperation(selected_node, new_position, set_position = True)
             op.addOperation(node_op)
         op.push()
         self.operationStopped.emit(self)
->>>>>>> bb09440a
 
     ##  Set which axis/axes are enabled for the current translate operation
     #
