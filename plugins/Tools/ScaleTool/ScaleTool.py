# Copyright (c) 2015 Ultimaker B.V.
# Uranium is released under the terms of the AGPLv3 or higher.

from UM.Tool import Tool
from UM.Event import Event, MouseEvent, KeyEvent
from UM.Application import Application
from UM.Scene.ToolHandle import ToolHandle
from UM.Scene.Selection import Selection
from UM.Scene.SceneNode import SceneNode
from UM.Math.Plane import Plane
from UM.Math.Vector import Vector

from UM.Operations.ScaleOperation import ScaleOperation
from UM.Operations.GroupedOperation import GroupedOperation
from UM.Operations.SetTransformOperation import SetTransformOperation
from UM.Operations.ScaleToBoundsOperation import ScaleToBoundsOperation
from UM.Operations.TranslateOperation import TranslateOperation

from . import ScaleToolHandle
import copy

class ScaleTool(Tool):
    def __init__(self):
        super().__init__()
        self._handle = ScaleToolHandle.ScaleToolHandle()

        self._snap_scale = True
        self._non_uniform_scale = False
        self._scale_speed = 10

        self._drag_length = 0

        self._maximum_bounds = None
        self._move_up = True

        self.setExposedProperties(
            "ScaleSnap",
            "NonUniformScale",
            "ObjectWidth",
            "ObjectHeight",
            "ObjectDepth",
            "ScaleX",
            "ScaleY",
            "ScaleZ"
        )

    def event(self, event):
        super().event(event)

        if event.type == Event.ToolActivateEvent:
            self._old_scale = Selection.getSelectedObject(0).getScale()
            for node in Selection.getAllSelectedObjects():
                node.boundingBoxChanged.connect(self.propertyChanged)

        if event.type == Event.ToolDeactivateEvent:
            for node in Selection.getAllSelectedObjects():
                node.boundingBoxChanged.disconnect(self.propertyChanged)

        if event.type == Event.KeyPressEvent:
            if event.key == KeyEvent.ShiftKey:
                self._snap_scale = False
                self.propertyChanged.emit()
            elif event.key == KeyEvent.ControlKey:
                self._non_uniform_scale = True
                self.propertyChanged.emit()

        if event.type == Event.KeyReleaseEvent:
            if event.key == KeyEvent.ShiftKey:
                self._snap_scale = True
                self.propertyChanged.emit()
            elif event.key == KeyEvent.ControlKey:
                self._non_uniform_scale = False
                self.propertyChanged.emit()

        if event.type == Event.MousePressEvent and self._controller.getToolsEnabled():
            if MouseEvent.LeftButton not in event.buttons:
                return False

            id = self._selection_pass.getIdAtPosition(event.x, event.y)
            if not id:
                return False

            if ToolHandle.isAxis(id):
                self.setLockedAxis(id)

            handle_position = self._handle.getWorldPosition()

            if id == ToolHandle.XAxis:
                self.setDragPlane(Plane(Vector(0, 0, 1), handle_position.z))
            elif id == ToolHandle.YAxis:
                self.setDragPlane(Plane(Vector(0, 0, 1), handle_position.z))
            elif id == ToolHandle.ZAxis:
                self.setDragPlane(Plane(Vector(0, 1, 0), handle_position.y))
            else:
                self.setDragPlane(Plane(Vector(0, 1, 0), handle_position.y))

            self.setDragStart(event.x, event.y)
            self.operationStarted.emit(self)

        if event.type == Event.MouseMoveEvent:
            if not self.getDragPlane():
                return False

            handle_position = self._handle.getWorldPosition()
            drag_position = self.getDragPosition(event.x, event.y)
            if drag_position:
                drag_length = (drag_position - handle_position).length()
                if self._drag_length > 0:
                    drag_change = (drag_length - self._drag_length) / 100 * self._scale_speed

                    scale_factor = drag_change

                    scale_change = Vector(0.0, 0.0, 0.0)
                    if self._non_uniform_scale:
                        if self.getLockedAxis() == ToolHandle.XAxis:
                            scale_change.setX(scale_factor)
                        elif self.getLockedAxis() == ToolHandle.YAxis:
                            scale_change.setY(scale_factor)
                        elif self.getLockedAxis() == ToolHandle.ZAxis:
                            scale_change.setZ(scale_factor)
                    else:
                        scale_change.setX(scale_factor)
                        scale_change.setY(scale_factor)
                        scale_change.setZ(scale_factor)

                    Selection.applyOperation(ScaleOperation, scale_change, relative_scale = True, snap = self._snap_scale)

                self._drag_length = (handle_position - drag_position).length()
                return True

        if event.type == Event.MouseReleaseEvent:
            if self.getDragPlane():
                self.setDragPlane(None)
                self.setLockedAxis(None)
                self._drag_length = 0
                self.operationStopped.emit(self)
                return True

    def resetScale(self):
        Selection.applyOperation(SetTransformOperation, None, None, Vector(1.0, 1.0, 1.0))

    def scaleToMax(self):
        if hasattr(self.getController().getScene(), "_maximum_bounds"):
            Selection.applyOperation(ScaleToBoundsOperation, self.getController().getScene()._maximum_bounds)

    def getNonUniformScale(self):
        return self._non_uniform_scale

    def setNonUniformScale(self, scale):
        if scale != self._non_uniform_scale:
            self._non_uniform_scale = scale
            self.propertyChanged.emit()

    def getScaleSnap(self):
        return self._snap_scale

    def setScaleSnap(self, snap):
        if self._snap_scale != snap:
            self._snap_scale = snap
            self.propertyChanged.emit()

    def getObjectWidth(self):
        if Selection.hasSelection():
            return float(Selection.getSelectedObject(0).getBoundingBox().width)

        return 0.0

    def getObjectHeight(self):
        if Selection.hasSelection():
            return float(Selection.getSelectedObject(0).getBoundingBox().height)

        return 0.0

    def getObjectDepth(self):
        if Selection.hasSelection():
            return float(Selection.getSelectedObject(0).getBoundingBox().depth)

        return 0.0

    def getScaleX(self):
        if Selection.hasSelection():
<<<<<<< HEAD
            return float(Selection.getSelectedObject(0).getScale().x)
=======
            ## Ensure that the returned value is positive (mirror causes scale to be negative)
            return abs(round(float(Selection.getSelectedObject(0).getScale().x), 4))
>>>>>>> 49423e2e

        return 1.0

    def getScaleY(self):
        if Selection.hasSelection():
<<<<<<< HEAD
            return float(Selection.getSelectedObject(0).getScale().y)
=======
            ## Ensure that the returned value is positive (mirror causes scale to be negative)
            return abs(round(float(Selection.getSelectedObject(0).getScale().y), 4))
>>>>>>> 49423e2e

        return 1.0

    def getScaleZ(self):
        if Selection.hasSelection():
<<<<<<< HEAD
            return float(Selection.getSelectedObject(0).getScale().z)
=======
            ## Ensure that the returned value is positive (mirror causes scale to be negative)
            return abs(round(float(Selection.getSelectedObject(0).getScale().z), 4))
>>>>>>> 49423e2e

        return 1.0

    def setObjectWidth(self, width):
        obj = Selection.getSelectedObject(0)
        if obj:
            obj_scale = obj.getScale()
            obj_width = obj.getBoundingBox().width / obj_scale.x
            target_scale = float(width) / obj_width
            if obj_scale.x != target_scale:
                obj_scale.setX(target_scale)
                if not self._non_uniform_scale:
                    obj_scale.setY(target_scale)
                    obj_scale.setZ(target_scale)
                operation = SetTransformOperation(obj, None, None, obj_scale)
                operation.push()

    def setObjectHeight(self, height):
        obj = Selection.getSelectedObject(0)
        if obj:
            obj_scale = obj.getScale()
            obj_height = obj.getBoundingBox().height / obj_scale.y
            target_scale = float(height) / obj_height
            if obj_scale.y != target_scale:
                obj_scale.setY(target_scale)
                if not self._non_uniform_scale:
                    obj_scale.setX(target_scale)
                    obj_scale.setZ(target_scale)
                operation = SetTransformOperation(obj, None, None, obj_scale)
                operation.push()

    def setObjectDepth(self, depth):
        obj = Selection.getSelectedObject(0)
        if obj:
            obj_scale = obj.getScale()
            obj_depth = obj.getBoundingBox().depth / obj_scale.z
            target_scale = float(depth) / obj_depth
            if obj_scale.z != target_scale:
                obj_scale.setZ(target_scale)
                if not self._non_uniform_scale:
                    obj_scale.setY(target_scale)
                    obj_scale.setX(target_scale)
                operation = SetTransformOperation(obj, None, None, obj_scale)
                operation.push()

    def setScaleX(self, scale):
        obj = Selection.getSelectedObject(0)
        if obj:
            obj_scale = obj.getScale()
            if obj_scale.x != scale:
                obj_scale.setX(scale)
                if not self._non_uniform_scale:
                    obj_scale.setY(scale)
                    obj_scale.setZ(scale)
                operation = SetTransformOperation(obj, None, None, obj_scale)
                operation.push()

    def setScaleY(self, scale):
        obj = Selection.getSelectedObject(0)
        if obj:
            obj_scale = obj.getScale()
            if obj_scale.y != scale:
                obj_scale.setY(scale)
                if not self._non_uniform_scale:
                    obj_scale.setX(scale)
                    obj_scale.setZ(scale)
                operation = SetTransformOperation(obj, None, None, obj_scale)
                operation.push()

    def setScaleZ(self, scale):
        obj = Selection.getSelectedObject(0)
        if obj:
            obj_scale = obj.getScale()
            if obj_scale.z != scale:
                obj_scale.setZ(scale)
                if not self._non_uniform_scale:
                    obj_scale.setY(scale)
                    obj_scale.setX(scale)
                operation = SetTransformOperation(obj, None, None, obj_scale)
                operation.push()<|MERGE_RESOLUTION|>--- conflicted
+++ resolved
@@ -179,34 +179,22 @@
 
     def getScaleX(self):
         if Selection.hasSelection():
-<<<<<<< HEAD
-            return float(Selection.getSelectedObject(0).getScale().x)
-=======
             ## Ensure that the returned value is positive (mirror causes scale to be negative)
             return abs(round(float(Selection.getSelectedObject(0).getScale().x), 4))
->>>>>>> 49423e2e
 
         return 1.0
 
     def getScaleY(self):
         if Selection.hasSelection():
-<<<<<<< HEAD
-            return float(Selection.getSelectedObject(0).getScale().y)
-=======
             ## Ensure that the returned value is positive (mirror causes scale to be negative)
             return abs(round(float(Selection.getSelectedObject(0).getScale().y), 4))
->>>>>>> 49423e2e
 
         return 1.0
 
     def getScaleZ(self):
         if Selection.hasSelection():
-<<<<<<< HEAD
-            return float(Selection.getSelectedObject(0).getScale().z)
-=======
             ## Ensure that the returned value is positive (mirror causes scale to be negative)
             return abs(round(float(Selection.getSelectedObject(0).getScale().z), 4))
->>>>>>> 49423e2e
 
         return 1.0
 
