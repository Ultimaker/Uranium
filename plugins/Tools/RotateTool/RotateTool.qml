--- conflicted
+++ resolved
@@ -11,11 +11,9 @@
     height: childrenRect.height
     UM.I18nCatalog { id: catalog; name: "uranium"}
 
-<<<<<<< HEAD
     property string xText
     property string yText
     property string zText
-=======
     property string snapText
 
     //Rounds a floating point number to 4 decimals. This prevents floating
@@ -40,7 +38,6 @@
         }
         return output
     }
->>>>>>> 73329ed7
 
     UM.ToolbarButton
     {
