--- conflicted
+++ resolved
@@ -22,11 +22,7 @@
     exports = "LICENSE*"
     settings = "os", "compiler", "build_type", "arch"
 
-<<<<<<< HEAD
-    python_requires = "umbase/[>=0.1.7]@ultimaker/stable", "translationextractor/[>=1.0.0]@ultimaker/stable"
-=======
     python_requires = "umbase/[>=0.1.7]@ultimaker/stable", "translationextractor/[>=2.0.0]@ultimaker/stable"
->>>>>>> fb25ae92
     python_requires_extend = "umbase.UMBaseConanfile"
 
     options = {
