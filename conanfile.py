import os

from pathlib import Path

from conan import ConanFile
from conan.tools.env import VirtualBuildEnv
from conan.tools.files import copy, mkdir
from conan.tools.microsoft import unix_path
from conan.tools.scm import Version
from conan.errors import ConanInvalidConfiguration

required_conan_version = ">=1.56.0"


class UraniumConan(ConanFile):
    name = "uranium"
    license = "LGPL-3.0"
    author = "UltiMaker"
    url = "https://github.com/Ultimaker/uranium"
    description = "A Python framework for building Desktop applications."
    topics = ("conan", "python", "pyqt6", "qt", "3d-graphics", "3d-models", "python-framework")
    exports = "LICENSE*"
    settings = "os", "compiler", "build_type", "arch"

    python_requires = "umbase/[>=0.1.7]@ultimaker/stable", "translationextractor/[>=1.0.0]@ultimaker/stable"
    python_requires_extend = "umbase.UMBaseConanfile"

    options = {
        "devtools": [True, False]
    }
    default_options = {
        "devtools": False,
    }

    @property
    def _base_dir(self):
        if self.install_folder is None:
            if self.build_folder is not None:
                return Path(self.build_folder)
            return Path(os.getcwd(), "venv")
        if self.in_local_cache:
            return Path(self.install_folder)
        else:
            return Path(self.source_folder, "venv")

    @property
    def requirements_txts(self):
        if self.options.devtools:
            return ["requirements.txt", "requirements-dev.txt"]
        return ["requirements.txt"]

    @property
    def _share_dir(self):
        return self._base_dir.joinpath("share")

    @property
    def _script_dir(self):
        if self.settings.os == "Windows":
            return self._base_dir.joinpath("Scripts")
        return self._base_dir.joinpath("bin")

    @property
    def _site_packages(self):
        if self.settings.os == "Windows":
            return self._base_dir.joinpath("Lib", "site-packages")
        py_version = Version(self.deps_cpp_info["cpython"].version)
        return self._base_dir.joinpath("lib", f"python{py_version.major}.{py_version.minor}", "site-packages")

    @property
    def _py_interp(self):
        py_interp = self._script_dir.joinpath(Path(self.deps_user_info["cpython"].python).name)
        if self.settings.os == "Windows":
            py_interp = Path(*[f'"{p}"' if " " in p else p for p in py_interp.parts])
        return py_interp

    def export_sources(self):
        copy(self, "*", os.path.join(self.recipe_folder, "plugins"), os.path.join(self.export_sources_folder, "plugins"))
        copy(self, "*", os.path.join(self.recipe_folder, "resources"), os.path.join(self.export_sources_folder, "resources"), excludes = "*.mo")
        copy(self, "*", os.path.join(self.recipe_folder, "tests"), os.path.join(self.export_sources_folder, "tests"))
        copy(self, "*", os.path.join(self.recipe_folder, "UM"), os.path.join(self.export_sources_folder, "UM"))
        copy(self, "requirements.txt", self.recipe_folder, self.export_sources_folder)
        copy(self, "requirements-dev.txt", self.recipe_folder, self.export_sources_folder)

    def set_version(self):
        if self.version is None:
            self.version = self._umdefault_version()

    def configure(self):
        self.options["pyarcus"].shared = True
        self.options["cpython"].shared = True

    def validate(self):
        if self.version:
            if Version(self.version) <= Version("4"):
                raise ConanInvalidConfiguration("Only versions 5+ are support")

    def requirements(self):
        self.requires("pyarcus/5.2.2")
        self.requires("cpython/3.10.4")

    def build_requirements(self):
        if self.options.devtools:
            if self.settings.os != "Windows" or self.conf.get("tools.microsoft.bash:path", check_type = str):
                # FIXME: once m4, autoconf, automake are Conan V2 ready use self.win_bash and add gettext as base tool_requirement
                self.tool_requires("gettext/0.21", force_host_context=True)

    def generate(self):
        if self.options.devtools:
            if self.settings.os != "Windows" or self.conf.get("tools.microsoft.bash:path", check_type=str):
                vb = VirtualBuildEnv(self)
                vb.generate()

                # FIXME: once m4, autoconf, automake are Conan V2 ready use self.win_bash and add gettext as base tool_requirement
<<<<<<< HEAD
                # Extract all the new strings and update the existing po files
                extractTool = self.python_requires["translationextractor"].module.ExtractTranslations(self, self.source_path.joinpath("resources", "i18n"), "uranium.pot")
                extractTool.generate()
=======
                cpp_info = self.dependencies["gettext"].cpp_info
                for po_file in self.source_path.joinpath("resources", "i18n").glob("**/*.po"):
                    pot_file = self.source_path.joinpath("resources", "i18n", po_file.with_suffix('.pot').name)
                    mkdir(self, str(unix_path(self, pot_file.parent)))
                    self.run(
                        f"{cpp_info.bindirs[0]}/msgmerge --no-wrap --no-fuzzy-matching -width=140 -o {po_file} {po_file} {pot_file}",
                        env="conanbuild", ignore_errors=True)

    def build(self):
        if self.options.devtools:
            if self.settings.os != "Windows" or self.conf.get("tools.microsoft.bash:path", check_type = str):
                # FIXME: once m4, autoconf, automake are Conan V2 ready use self.win_bash and add gettext as base tool_requirement
                for po_file in self.source_path.joinpath("resources", "i18n").glob("**/*.po"):
                    mo_file = Path(self.build_folder, po_file.with_suffix('.mo').relative_to(self.source_path))
                    mo_file = mo_file.parent.joinpath("LC_MESSAGES", mo_file.name)
                    mkdir(self, str(unix_path(self, Path(mo_file).parent)))
                    cpp_info = self.dependencies["gettext"].cpp_info
                    self.run(f"{cpp_info.bindirs[0]}/msgfmt {po_file} -o {mo_file} -f", env="conanbuild", ignore_errors=True)
>>>>>>> b5a67303

    def layout(self):
        self.folders.source = "."
        self.folders.build = "venv"
        self.folders.generators = os.path.join(self.folders.build, "conan")

        self.cpp.package.libdirs = [os.path.join("site-packages", "UM")]
        self.cpp.package.resdirs = ["resources", "plugins", "pip_requirements"]  # Note: pip_requirements should be the last item in the list

    def package(self):
        copy(self, "*", src = os.path.join(self.source_folder, "UM"), dst = os.path.join(self.package_folder, self.cpp.package.libdirs[0]))
        copy(self, "*", src = os.path.join(self.source_folder, "resources"), dst = os.path.join(self.package_folder, self.cpp.package.resdirs[0]))
        copy(self, "*.mo", src = os.path.join(self.build_folder, "resources"), dst = os.path.join(self.package_folder, self.cpp.package.resdirs[0]))
        copy(self, "*", src = os.path.join(self.source_folder, "plugins"), dst = os.path.join(self.package_folder, self.cpp.package.resdirs[1]))
        copy(self, "requirement*.txt", src = self.source_folder, dst = os.path.join(self.package_folder, self.cpp.package.resdirs[-1]))

    def package_info(self):
        self.user_info.pip_requirements = "requirements.txt"
        self.user_info.pip_requirements_build = "requirements-dev.txt"

        if self.in_local_cache:
            self.runenv_info.append_path("PYTHONPATH", os.path.join(self.package_folder, "site-packages"))
            self.runenv_info.append_path("PYTHONPATH", os.path.join(self.package_folder, "plugins"))
        else:
            self.runenv_info.append_path("PYTHONPATH", self.source_folder)
            self.runenv_info.append_path("PYTHONPATH", os.path.join(self.source_folder, "plugins"))

    def package_id(self):
        del self.info.settings.os
        del self.info.settings.compiler
        del self.info.settings.build_type
        del self.info.settings.arch

        del self.info.options.devtools<|MERGE_RESOLUTION|>--- conflicted
+++ resolved
@@ -111,11 +111,6 @@
                 vb.generate()
 
                 # FIXME: once m4, autoconf, automake are Conan V2 ready use self.win_bash and add gettext as base tool_requirement
-<<<<<<< HEAD
-                # Extract all the new strings and update the existing po files
-                extractTool = self.python_requires["translationextractor"].module.ExtractTranslations(self, self.source_path.joinpath("resources", "i18n"), "uranium.pot")
-                extractTool.generate()
-=======
                 cpp_info = self.dependencies["gettext"].cpp_info
                 for po_file in self.source_path.joinpath("resources", "i18n").glob("**/*.po"):
                     pot_file = self.source_path.joinpath("resources", "i18n", po_file.with_suffix('.pot').name)
@@ -134,7 +129,6 @@
                     mkdir(self, str(unix_path(self, Path(mo_file).parent)))
                     cpp_info = self.dependencies["gettext"].cpp_info
                     self.run(f"{cpp_info.bindirs[0]}/msgfmt {po_file} -o {mo_file} -f", env="conanbuild", ignore_errors=True)
->>>>>>> b5a67303
 
     def layout(self):
         self.folders.source = "."
