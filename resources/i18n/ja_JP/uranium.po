--- conflicted
+++ resolved
@@ -2,17 +2,10 @@
 msgstr ""
 "Project-Id-Version: PACKAGE VERSION\n"
 "Report-Msgid-Bugs-To: \n"
-<<<<<<< HEAD
-"POT-Creation-Date: 2024-03-13 09:02+0100\n"
-"PO-Revision-Date: YEAR-MO-DA HO:MI+ZONE\n"
-"Last-Translator: FULL NAME <EMAIL@ADDRESS>\n"
-"Language-Team: LANGUAGE <LL@li.org>\n"
-=======
 "POT-Creation-Date: 2024-07-08 09:10+0200\n"
 "PO-Revision-Date: 2024-08-03 02:34+0000\n"
 "Last-Translator: h1data <h1data@users.noreply.github.com>\n"
 "Language-Team: Japanese <https://github.com/h1data/Cura/wiki>\n"
->>>>>>> 1f6bdc40
 "Language: ja_JP\n"
 "MIME-Version: 1.0\n"
 "Content-Type: text/plain; charset=UTF-8\n"
@@ -47,10 +40,6 @@
 msgid "Are you sure you wish to remove %1? This cannot be undone!"
 msgstr "%1を取り外しますか？この操作は取り消しできません。"
 
-<<<<<<< HEAD
-=======
-#, python-brace-format, python-format
->>>>>>> 1f6bdc40
 msgctxt "@info:status"
 msgid "Auto scaled model to {0}% of original size"
 msgstr "元のサイズの{0}%まで自動的にスケールされたモデル"
@@ -528,29 +517,19 @@
 msgstr "<filename>{0}</filename> は既に存在します。ファイルを上書きしますか？"
 
 msgctxt "@info:status"
-<<<<<<< HEAD
-msgid "The plugin has been installed.\nPlease re-start the application to activate the plugin."
-msgstr "プラグインがインストールされました。"
-=======
 msgid ""
 "The plugin has been installed.\n"
 "Please re-start the application to activate the plugin."
 msgstr ""
 "プラグインがインストールされました。\n"
->>>>>>> 1f6bdc40
 "アプリケーションを再起動して、プラグインをアクティベートしてください。"
 
 msgctxt "@info:status"
-<<<<<<< HEAD
-msgid "The plugin has been removed.\nPlease restart {0} to finish uninstall."
-msgstr "プラグインが外されました。"
-=======
 msgid ""
 "The plugin has been removed.\n"
 "Please restart {0} to finish uninstall."
 msgstr ""
 "プラグインが削除されました。\n"
->>>>>>> 1f6bdc40
 "{0} を再起動してアンインストールを終了してください。"
 
 msgctxt "@error"
@@ -570,12 +549,6 @@
 msgstr "書き込むメッシュがありません。"
 
 msgctxt "@error:update"
-<<<<<<< HEAD
-msgid "There was an error uninstalling the package {package} before installing new version:\n{error}.\nPlease try to upgrade again later."
-msgstr "新しいバージョンをインストールする前に、パッケージ {package} のアンインストールでエラーが発生しました:"
-"{error}."
-"後からアップグレードをやり直してください。"
-=======
 msgid ""
 "There was an error uninstalling the package {package} before installing new version:\n"
 "{error}.\n"
@@ -584,7 +557,6 @@
 "新しいバージョンをインストールする前に、パッケージ {package} のアンインストールでエラーが発生しました:\n"
 "{error}\n"
 "後ほどアップグレードをやり直してください。"
->>>>>>> 1f6bdc40
 
 msgctxt "@error:uninstall"
 msgid "There were some errors uninstalling the following packages: {packages}"
@@ -680,11 +652,6 @@
 msgstr "構成が破損している可能性があります。"
 
 msgctxt "@info:status"
-<<<<<<< HEAD
-msgid "Your configuration seems to be corrupt. Something seems to be wrong with the following profiles:\n- {profiles}\n Would you like to reset to factory defaults? Reset will remove all your current printers and profiles."
-msgstr "構成が破損している可能性があります。以下のプロファイルでエラーが発生しています："
-"- {profiles}"
-=======
 msgid ""
 "Your configuration seems to be corrupt. Something seems to be wrong with the following profiles:\n"
 "- {profiles}\n"
@@ -692,7 +659,6 @@
 msgstr ""
 "構成が破損している可能性があります。以下のプロファイルでエラーが発生しています：\n"
 "- {profiles}\n"
->>>>>>> 1f6bdc40
 "工場出荷状態にリセットしますか？リセットすると使用してるすべてのプリンターおよびプロファイルが削除されます。"
 
 msgctxt "@label Short days-hours-minutes format. {0} is days, {1} is hours, {2} is minutes"
